/* CSS Custom Properties for theming */
:root {
    /* Light theme colors */
    --bg-primary: #ffffff;
    --bg-secondary: #f8fafc;
    --bg-tertiary: #f1f5f9;
    --text-primary: #0f172a;
    --text-secondary: #475569;
    --text-tertiary: #64748b;
    --border-color: #e2e8f0;
    --border-hover: #cbd5e1;
    
    /* Brand colors */
    --accent-primary: #3b82f6;
    --accent-hover: #2563eb;
    --success-color: #10b981;
    --warning-color: #f59e0b;
    --error-color: #ef4444;
    
    /* Component colors */
    --card-bg: #ffffff;
    --card-border: #e2e8f0;
    --input-bg: #ffffff;
    --input-border: #d1d5db;
    --button-shadow: 0 1px 2px 0 rgb(0 0 0 / 0.05);
    
    /* Spacing */
    --container-padding: 2rem;
    --section-gap: 4rem;
    --card-padding: 2rem;
    
    /* Typography */
    --font-family: -apple-system, BlinkMacSystemFont, 'Segoe UI', Roboto, 'Helvetica Neue', Arial, sans-serif;
    --font-mono: 'SF Mono', Monaco, 'Cascadia Code', 'Roboto Mono', Consolas, 'Courier New', monospace;
}

/* Dark theme colors */
[data-theme="dark"] {
    --bg-primary: #0f172a;
    --bg-secondary: #1e293b;
    --bg-tertiary: #334155;
    --text-primary: #f8fafc;
    --text-secondary: #cbd5e1;
    --text-tertiary: #94a3b8;
    --border-color: #334155;
    --border-hover: #475569;
    
    --card-bg: #1e293b;
    --card-border: #334155;
    --input-bg: #334155;
    --input-border: #475569;
    --button-shadow: 0 1px 2px 0 rgb(0 0 0 / 0.3);
}

/* Reset and base styles */
* {
    margin: 0;
    padding: 0;
    box-sizing: border-box;
}

html {
    scroll-behavior: smooth;
}

body {
    font-family: var(--font-family);
    line-height: 1.6;
    color: var(--text-primary);
    background: var(--bg-primary);
    transition: background-color 0.3s ease, color 0.3s ease;
}

.app {
    min-height: 100vh;
    display: flex;
    flex-direction: column;
}

/* Header */
.header {
    background: var(--card-bg);
    border-bottom: 1px solid var(--border-color);
    position: sticky;
    top: 0;
    z-index: 100;
    backdrop-filter: blur(8px);
}

.header-content {
    max-width: 1200px;
    margin: 0 auto;
    padding: 1rem 2rem;
    display: flex;
    justify-content: space-between;
    align-items: center;
}

.logo h1 {
    font-size: 1.5rem;
    font-weight: 700;
    color: var(--accent-primary);
    margin-bottom: 0.25rem;
}

.tagline {
    font-size: 0.875rem;
    color: var(--text-secondary);
}

.theme-toggle {
    background: var(--input-bg);
    border: 1px solid var(--border-color);
    border-radius: 0.5rem;
    padding: 0.5rem;
    cursor: pointer;
    transition: all 0.2s ease;
    display: flex;
    align-items: center;
    justify-content: center;
}

.theme-toggle:hover {
    border-color: var(--border-hover);
    background: var(--bg-tertiary);
}

.theme-toggle svg {
    color: var(--text-secondary);
    transition: transform 0.3s ease;
}

[data-theme="light"] .moon-icon,
[data-theme="dark"] .sun-icon {
    display: none;
}

/* Main content */
.main {
    flex: 1;
    max-width: 1200px;
    margin: 0 auto;
    padding: 0 2rem;
    width: 100%;
    display: flex;
    gap: 0;
    position: relative;
}

/* Session Sidebar */
.session-sidebar {
    width: 300px;
    min-width: 300px;
    background: var(--card-bg);
    border: 1px solid var(--border-color);
    border-radius: 0.75rem;
    height: fit-content;
    max-height: calc(100vh - 200px);
    overflow: hidden;
    transition: all 0.3s ease;
    position: sticky;
    top: 1rem;
    z-index: 10;
}

.session-sidebar.collapsed {
    width: 60px;
    min-width: 60px;
}

.session-sidebar-header {
    padding: 1rem;
    border-bottom: 1px solid var(--border-color);
    background: var(--bg-secondary);
    border-radius: 0.75rem 0.75rem 0 0;
}

.sidebar-title {
    display: flex;
    align-items: center;
    justify-content: space-between;
}

.sidebar-title h3 {
    margin: 0;
    font-size: 1.125rem;
    font-weight: 600;
    color: var(--text-primary);
    transition: opacity 0.3s ease;
}

.session-sidebar.collapsed .sidebar-title h3 {
    opacity: 0;
    pointer-events: none;
}

.sidebar-toggle {
    background: var(--input-bg);
    border: 1px solid var(--border-color);
    border-radius: 0.5rem;
    padding: 0.5rem;
    cursor: pointer;
    transition: all 0.2s ease;
    display: flex;
    align-items: center;
    justify-content: center;
    color: var(--text-secondary);
}

.sidebar-toggle:hover {
    background: var(--accent-primary);
    color: white;
    border-color: var(--accent-primary);
}

.session-sidebar-content {
    overflow-y: auto;
    max-height: calc(100vh - 280px);
    padding: 0.5rem 0;
}

.session-sidebar.collapsed .session-sidebar-content {
    display: none;
}

/* Session Groups */
.session-groups {
    display: flex;
    flex-direction: column;
    gap: 0.5rem;
}

.session-group {
    margin-bottom: 0.5rem;
}

.session-group-header {
    display: flex;
    align-items: center;
    justify-content: space-between;
    padding: 0.75rem 1rem;
    cursor: pointer;
    background: var(--bg-secondary);
    border-radius: 0.5rem;
    margin: 0 0.5rem;
    transition: all 0.2s ease;
}

.session-group-header:hover {
    background: var(--bg-tertiary);
}

.session-group-title {
    display: flex;
    align-items: center;
    gap: 0.5rem;
    font-size: 0.875rem;
    font-weight: 600;
    color: var(--text-primary);
}

.session-group-title svg {
    color: var(--text-secondary);
}

.session-group-toggle {
    background: none;
    border: none;
    padding: 0.25rem;
    cursor: pointer;
    color: var(--text-secondary);
    border-radius: 0.25rem;
    transition: all 0.2s ease;
}

.session-group-toggle:hover {
    background: var(--accent-primary);
    color: white;
}

.session-group.collapsed .session-group-toggle svg {
    transform: rotate(-90deg);
}

.session-group.collapsed .session-list {
    display: none;
}

/* Session List */
.session-list {
    padding: 0.5rem;
    display: flex;
    flex-direction: column;
    gap: 0.25rem;
}

.session-item {
    display: flex;
    align-items: center;
    gap: 0.75rem;
    padding: 0.75rem;
    background: var(--bg-primary);
    border: 1px solid var(--border-color);
    border-radius: 0.5rem;
    cursor: pointer;
    transition: all 0.2s ease;
    position: relative;
    user-select: none;
}

.session-item:hover {
    background: var(--bg-secondary);
    border-color: var(--border-hover);
    transform: translateX(2px);
}

.session-item.active {
    background: var(--accent-primary);
    border-color: var(--accent-primary);
    color: white;
}

.session-item.active .session-status,
.session-item.active .session-name,
.session-item.active .session-meta {
    color: white;
}

.session-item.dragging {
    opacity: 0.5;
    transform: rotate(5deg);
}

.session-item.drop-target {
    border-color: var(--accent-primary);
    background: rgba(59, 130, 246, 0.1);
}

/* Session Status Indicator */
.session-status {
    width: 12px;
    height: 12px;
    border-radius: 50%;
    flex-shrink: 0;
    position: relative;
}

.session-status.active {
    background: var(--success-color);
    box-shadow: 0 0 8px rgba(16, 185, 129, 0.4);
}

.session-status.idle {
    background: var(--warning-color);
}

.session-status.running {
    background: var(--accent-primary);
    animation: pulse 1.5s infinite;
}

.session-status.inactive {
    background: var(--text-tertiary);
}

/* Session Info */
.session-info {
    flex: 1;
    min-width: 0;
}

.session-name {
    font-size: 0.875rem;
    font-weight: 600;
    color: var(--text-primary);
    margin-bottom: 0.25rem;
    white-space: nowrap;
    overflow: hidden;
    text-overflow: ellipsis;
}

.session-meta {
    font-size: 0.75rem;
    color: var(--text-secondary);
    display: flex;
    align-items: center;
    gap: 0.5rem;
}

.session-project-badge {
    background: var(--bg-tertiary);
    color: var(--text-secondary);
    padding: 0.125rem 0.375rem;
    border-radius: 0.25rem;
    font-size: 0.625rem;
    font-weight: 500;
    text-transform: uppercase;
    letter-spacing: 0.05em;
}

.session-item.active .session-project-badge {
    background: rgba(255, 255, 255, 0.2);
    color: white;
}

/* Session Actions */
.session-actions {
    display: flex;
    align-items: center;
    gap: 0.25rem;
    opacity: 0;
    transition: opacity 0.2s ease;
}

.session-item:hover .session-actions {
    opacity: 1;
}

.session-action {
    background: var(--input-bg);
    border: 1px solid var(--border-color);
    border-radius: 0.25rem;
    padding: 0.25rem;
    cursor: pointer;
    color: var(--text-secondary);
    transition: all 0.2s ease;
    display: flex;
    align-items: center;
    justify-content: center;
}

.session-action:hover {
    background: var(--accent-primary);
    color: white;
    border-color: var(--accent-primary);
}

.session-action.danger:hover {
    background: var(--error-color);
    border-color: var(--error-color);
}

.session-item.active .session-action {
    background: rgba(255, 255, 255, 0.2);
    border-color: rgba(255, 255, 255, 0.3);
    color: white;
}

/* Main Content Area */
.main-content {
    flex: 1;
    min-width: 0;
    margin-left: 1rem;
    transition: margin-left 0.3s ease;
}

.session-sidebar.collapsed + .main-content {
    margin-left: 0.5rem;
}

/* Empty Sessions State */
.empty-sessions {
    padding: 2rem;
    text-align: center;
    color: var(--text-secondary);
}

.empty-icon {
    font-size: 3rem;
    margin-bottom: 1rem;
    opacity: 0.5;
}

.empty-sessions p {
    margin: 0 0 1rem 0;
    font-size: 0.875rem;
}

.empty-sessions .primary-btn {
    font-size: 0.8125rem;
    padding: 0.5rem 1rem;
}

/* Hero section */
.hero {
    padding: 4rem 0;
    text-align: center;
}

.hero-content h2 {
    font-size: 2.5rem;
    font-weight: 700;
    margin-bottom: 0.5rem;
    background: linear-gradient(135deg, var(--accent-primary), var(--success-color));
    background-clip: text;
    -webkit-background-clip: text;
    -webkit-text-fill-color: transparent;
}

.uuid-section {
    max-width: 600px;
    margin: 2rem auto 0;
}

.uuid-display {
    display: flex;
    align-items: center;
    gap: 0.75rem;
    background: var(--card-bg);
    border: 1px solid var(--card-border);
    border-radius: 1rem;
    padding: 1rem;
    box-shadow: var(--button-shadow);
}

.uuid-input {
    flex: 1;
    background: transparent;
    border: none;
    font-family: var(--font-mono);
    font-size: 1rem;
    color: var(--text-primary);
    outline: none;
    text-align: center;
}

.uuid-input::placeholder {
    color: var(--text-tertiary);
}

.uuid-controls {
    display: flex;
    gap: 0.5rem;
}

.icon-btn {
    background: var(--input-bg);
    border: 1px solid var(--border-color);
    border-radius: 0.5rem;
    padding: 0.5rem;
    cursor: pointer;
    transition: all 0.2s ease;
    display: flex;
    align-items: center;
    justify-content: center;
}

.icon-btn:hover {
    background: var(--bg-tertiary);
    border-color: var(--border-hover);
    transform: translateY(-1px);
}

.icon-btn svg {
    color: var(--text-secondary);
}

/* Connection section */
.connection-section {
    padding-bottom: 4rem;
}

.card {
    background: var(--card-bg);
    border: 1px solid var(--card-border);
    border-radius: 1rem;
    padding: var(--card-padding);
    box-shadow: 0 4px 6px -1px rgb(0 0 0 / 0.1), 0 2px 4px -2px rgb(0 0 0 / 0.1);
}

.card h3 {
    font-size: 1.5rem;
    font-weight: 600;
    margin-bottom: 1.5rem;
    color: var(--text-primary);
}

.steps {
    display: grid;
    gap: 2rem;
}

.step {
    display: flex;
    gap: 1rem;
    align-items: flex-start;
}

.step-number {
    background: var(--accent-primary);
    color: white;
    width: 2rem;
    height: 2rem;
    border-radius: 50%;
    display: flex;
    align-items: center;
    justify-content: center;
    font-weight: 600;
    flex-shrink: 0;
}

.step-content {
    flex: 1;
}

.step-content h4 {
    font-size: 1.125rem;
    font-weight: 600;
    margin-bottom: 0.75rem;
    color: var(--text-primary);
}

.install-command {
    display: flex;
    align-items: center;
    gap: 0.75rem;
    background: var(--input-bg);
    border: 1px solid var(--border-color);
    border-radius: 0.75rem;
    padding: 1rem;
    margin-bottom: 0.5rem;
}

.install-command code {
    flex: 1;
    font-family: var(--font-mono);
    font-size: 0.875rem;
    color: var(--text-primary);
    word-break: break-all;
}

.connect-controls {
    display: flex;
    align-items: center;
    gap: 1rem;
    flex-wrap: wrap;
}

.connection-btn {
    border: none;
    border-radius: 0.75rem;
    padding: 0.75rem 1.5rem;
    font-size: 1rem;
    font-weight: 600;
    cursor: pointer;
    transition: all 0.3s ease;
    display: flex;
    align-items: center;
    gap: 0.5rem;
    position: relative;
    overflow: hidden;
    min-width: 200px;
    justify-content: center;
}

/* No Connection Found - Gray Button */
.connection-btn.no-connection {
    background: #6b7280;
    color: #f9fafb;
    cursor: not-allowed;
    border: 1px solid #4b5563;
    opacity: 0.8;
}

/* Connect to Terminal - Blue */
.connection-btn.available {
    background: var(--accent-primary);
    color: white;
}

.connection-btn.available:hover {
    background: var(--accent-hover);
    transform: translateY(-1px);
    box-shadow: 0 4px 12px rgb(59 130 246 / 0.4);
}

/* Connected - Green */
.connection-btn.connected {
    background: var(--success-color);
    color: white;
    cursor: default;
}

/* Disconnected - Gentle Red */
.connection-btn.disconnected {
    background: #dc3545;
    color: white;
    cursor: default;
}

/* Connecting state - keep current primary-btn styles for backwards compatibility */
.primary-btn {
    background: var(--accent-primary);
    color: white;
    border: none;
    border-radius: 0.75rem;
    padding: 0.75rem 1.5rem;
    font-size: 1rem;
    font-weight: 600;
    cursor: pointer;
    transition: all 0.2s ease;
    display: flex;
    align-items: center;
    gap: 0.5rem;
    position: relative;
    overflow: hidden;
}

.primary-btn:hover:not(:disabled) {
    background: var(--accent-hover);
    transform: translateY(-1px);
    box-shadow: 0 4px 12px rgb(59 130 246 / 0.4);
}

.primary-btn:disabled {
    opacity: 0.7;
    cursor: not-allowed;
    transform: none;
}

.primary-btn.connected {
    background: var(--success-color);
}

.primary-btn.connecting .btn-text {
    opacity: 0;
}

.primary-btn.connecting .btn-loading {
    opacity: 1;
}

.btn-loading {
    position: absolute;
    left: 50%;
    top: 50%;
    transform: translate(-50%, -50%);
    opacity: 0;
    transition: opacity 0.2s ease;
}

.spinner {
    width: 1rem;
    height: 1rem;
    border: 2px solid rgba(255, 255, 255, 0.3);
    border-top: 2px solid white;
    border-radius: 50%;
    animation: spin 1s linear infinite;
}

@keyframes spin {
    to { transform: rotate(360deg); }
}

.secondary-btn {
    background: var(--input-bg);
    color: var(--text-primary);
    border: 1px solid var(--border-color);
    border-radius: 0.5rem;
    padding: 0.5rem 1rem;
    font-size: 0.875rem;
    font-weight: 500;
    cursor: pointer;
    transition: all 0.2s ease;
}

.secondary-btn:hover {
    background: var(--bg-tertiary);
    border-color: var(--border-hover);
}

.danger-btn {
    background: var(--error-color);
    color: white;
    border: 1px solid var(--error-color);
    border-radius: 0.5rem;
    padding: 0.5rem 1rem;
    font-size: 0.875rem;
    font-weight: 500;
    cursor: pointer;
    transition: all 0.2s ease;
}

.danger-btn:hover {
    background: #dc2626;
    border-color: #dc2626;
    transform: translateY(-1px);
    box-shadow: 0 4px 12px rgb(239 68 68 / 0.4);
}

.connection-status {
    display: flex;
    align-items: center;
    gap: 0.5rem;
    font-size: 0.875rem;
    color: var(--text-secondary);
}

.status-icon {
    width: 0.75rem;
    height: 0.75rem;
    border-radius: 50%;
    transition: all 0.2s ease;
}

.status-icon.disconnected {
    background: var(--error-color);
}

.status-icon.connecting {
    background: var(--warning-color);
    animation: pulse 1.5s infinite;
}

.status-icon.connected {
    background: var(--success-color);
    box-shadow: 0 0 8px rgb(16 185 129 / 0.4);
}

@keyframes pulse {
    0%, 100% { opacity: 1; }
    50% { opacity: 0.5; }
}

/* Terminal section */
.terminal-section {
    padding-bottom: 4rem;
}

.terminal-header {
    display: flex;
    justify-content: space-between;
    align-items: center;
    margin-bottom: 1rem;
    flex-wrap: wrap;
    gap: 1rem;
}

.terminal-controls {
    display: flex;
    align-items: center;
    gap: 1rem;
    flex-wrap: wrap;
}

.session-info {
    display: flex;
    gap: 1rem;
    font-size: 0.875rem;
    color: var(--text-secondary);
}

.terminal-container {
    background: #000;
    border-radius: 0.75rem;
    padding: 1rem;
    min-height: 400px;
    font-family: var(--font-mono);
    font-size: 0.875rem;
    color: #00ff00;
    overflow: auto;
}

/* Footer */
.footer {
    background: var(--card-bg);
    border-top: 1px solid var(--border-color);
    padding: 2rem;
    text-align: center;
    margin-top: auto;
}

.footer p {
    color: var(--text-secondary);
    margin-bottom: 1rem;
}

.footer-links {
    display: flex;
    justify-content: center;
    gap: 2rem;
}

.footer-links a {
    color: var(--accent-primary);
    text-decoration: none;
    font-weight: 500;
    transition: color 0.2s ease;
}

.footer-links a:hover {
    color: var(--accent-hover);
}

/* Error messages */
.error-message {
    color: var(--error-color);
    font-size: 0.875rem;
    margin-top: 0.5rem;
    min-height: 1.25rem;
}

/* QR Code Modal */
.qr-modal {
    display: none;
    position: fixed;
    z-index: 1000;
    left: 0;
    top: 0;
    width: 100%;
    height: 100%;
    overflow: auto;
    background-color: rgba(0, 0, 0, 0.5);
    backdrop-filter: blur(4px);
<<<<<<< HEAD
}

.qr-modal.show {
    display: flex;
    align-items: center;
    justify-content: center;
}

.qr-modal-content {
    background: var(--card-bg);
    border: 1px solid var(--card-border);
    border-radius: 1rem;
    padding: 2rem;
    max-width: 400px;
    width: 90%;
    position: relative;
    box-shadow: 0 20px 25px -5px rgb(0 0 0 / 0.1), 0 10px 10px -5px rgb(0 0 0 / 0.04);
}

.qr-modal-header {
    display: flex;
    justify-content: space-between;
    align-items: center;
    margin-bottom: 1.5rem;
}

.qr-modal-header h3 {
    margin: 0;
    color: var(--text-primary);
    font-size: 1.25rem;
    font-weight: 600;
}

.qr-close {
    background: none;
    border: none;
    font-size: 1.5rem;
    cursor: pointer;
    color: var(--text-secondary);
    padding: 0;
    display: flex;
    align-items: center;
    justify-content: center;
    width: 2rem;
    height: 2rem;
    border-radius: 0.5rem;
    transition: all 0.2s ease;
}

.qr-close:hover {
    background: var(--bg-tertiary);
    color: var(--text-primary);
}

.qr-modal-body {
    text-align: center;
}

.qr-code-container {
    background: white;
    padding: 1rem;
    border-radius: 0.75rem;
    margin-bottom: 1rem;
    display: inline-block;
}

.qr-code-container canvas {
    display: block;
}

.qr-url {
    font-family: var(--font-mono);
    font-size: 0.875rem;
    color: var(--text-secondary);
    word-break: break-all;
    margin-bottom: 1rem;
    padding: 0.75rem;
    background: var(--input-bg);
    border-radius: 0.5rem;
    border: 1px solid var(--border-color);
}

.qr-instructions {
    font-size: 0.875rem;
    color: var(--text-tertiary);
    margin: 0;
}

/* Utility classes */
.hidden {
    display: none !important;
=======
>>>>>>> a768f14c
}

.qr-modal.show {
    display: flex;
    align-items: center;
    justify-content: center;
}

.qr-modal-content {
    background: var(--card-bg);
    border: 1px solid var(--card-border);
    border-radius: 1rem;
    padding: 2rem;
    max-width: 400px;
    width: 90%;
    position: relative;
    box-shadow: 0 20px 25px -5px rgb(0 0 0 / 0.1), 0 10px 10px -5px rgb(0 0 0 / 0.04);
}

.qr-modal-header {
    display: flex;
    justify-content: space-between;
    align-items: center;
    margin-bottom: 1.5rem;
}

.qr-modal-header h3 {
    margin: 0;
    color: var(--text-primary);
    font-size: 1.25rem;
    font-weight: 600;
}

.qr-close {
    background: none;
    border: none;
    font-size: 1.5rem;
    cursor: pointer;
    color: var(--text-secondary);
    padding: 0;
    display: flex;
    align-items: center;
    justify-content: center;
    width: 2rem;
    height: 2rem;
    border-radius: 0.5rem;
    transition: all 0.2s ease;
}

.qr-close:hover {
    background: var(--bg-tertiary);
    color: var(--text-primary);
}

.qr-modal-body {
    text-align: center;
}

.qr-code-container {
    background: white;
    padding: 1rem;
    border-radius: 0.75rem;
    margin-bottom: 1rem;
    display: inline-block;
}

.qr-code-container canvas {
    display: block;
}

.qr-url {
    font-family: var(--font-mono);
    font-size: 0.875rem;
    color: var(--text-secondary);
    word-break: break-all;
    margin-bottom: 1rem;
    padding: 0.75rem;
    background: var(--input-bg);
    border-radius: 0.5rem;
    border: 1px solid var(--border-color);
}

.qr-instructions {
    font-size: 0.875rem;
    color: var(--text-tertiary);
    margin: 0;
}

/* Utility classes */
.hidden {
    display: none !important;
}

/* Responsive design */
@media (max-width: 768px) {
    :root {
        --container-padding: 1rem;
        --card-padding: 1.5rem;
    }
    
    .header-content {
        padding: 1rem;
    }
    
    .hero-content h2 {
        font-size: 2rem;
    }
    
    .uuid-display {
        flex-direction: column;
        gap: 1rem;
    }
    
    .uuid-input {
        text-align: left;
    }
    
    .install-command {
        flex-direction: column;
        gap: 1rem;
    }
    
    .connect-controls {
        flex-direction: column;
        align-items: stretch;
    }
    
    .terminal-header {
        flex-direction: column;
        align-items: stretch;
    }
    
    .session-info {
        flex-direction: column;
        gap: 0.5rem;
    }
    
    /* Mobile terminal enhancements */
    .terminal-container {
        min-height: 300px;
        font-size: 1rem;
        padding: 0.75rem;
        touch-action: manipulation;
    }
    
    #terminal-input {
        font-size: 16px; /* Prevents zoom on iOS */
        padding: 0.5rem;
    }
}

@media (max-width: 480px) {
    .hero-content h2 {
        font-size: 1.75rem;
    }
    
    .steps {
        gap: 1.5rem;
    }
    
    .step {
        flex-direction: column;
        gap: 0.75rem;
    }
}

/* QR Code Modal */
.modal {
    display: none;
    position: fixed;
    z-index: 1000;
    left: 0;
    top: 0;
    width: 100%;
    height: 100%;
    background-color: rgba(0, 0, 0, 0.5);
    backdrop-filter: blur(5px);
}

.modal.show {
    display: flex;
    align-items: center;
    justify-content: center;
}

.modal-content {
    background: var(--card-bg);
    border: 1px solid var(--card-border);
    border-radius: 1rem;
    padding: 0;
    max-width: 400px;
    width: 90%;
    max-height: 90vh;
    overflow: hidden;
    box-shadow: 0 20px 40px rgba(0, 0, 0, 0.3);
    animation: modalSlideIn 0.3s ease-out;
}

@keyframes modalSlideIn {
    from {
        opacity: 0;
        transform: scale(0.9) translateY(-20px);
    }
    to {
        opacity: 1;
        transform: scale(1) translateY(0);
    }
}

.modal-header {
    display: flex;
    justify-content: space-between;
    align-items: center;
    padding: 1.5rem;
    border-bottom: 1px solid var(--border-color);
}

.modal-header h3 {
    margin: 0;
    color: var(--text-primary);
    font-size: 1.25rem;
    font-weight: 600;
}

.modal-close {
    background: none;
    border: none;
    font-size: 1.5rem;
    color: var(--text-secondary);
    cursor: pointer;
    padding: 0.25rem;
    line-height: 1;
    border-radius: 0.25rem;
    transition: all 0.2s ease;
}

.modal-close:hover {
    background: var(--bg-tertiary);
    color: var(--text-primary);
}

.modal-body {
    padding: 1.5rem;
}

.qr-container {
    display: flex;
    flex-direction: column;
    align-items: center;
    gap: 1rem;
}

#qr-canvas {
    border-radius: 0.5rem;
    background: white;
    padding: 1rem;
}

.qr-description {
    text-align: center;
    color: var(--text-secondary);
    margin: 0;
    font-size: 0.875rem;
    line-height: 1.4;
}

.qr-url {
    font-family: var(--font-mono);
    font-size: 0.75rem;
    color: var(--text-tertiary);
    background: var(--bg-tertiary);
    padding: 0.5rem;
    border-radius: 0.5rem;
    word-break: break-all;
    text-align: center;
    max-width: 100%;
}

/* QR Button specific styles */
#qr-uuid {
    position: relative;
}

/* Welcome Screen */
.welcome-screen {
    display: flex;
    align-items: center;
    justify-content: center;
    min-height: 80vh;
    padding: 2rem;
    opacity: 1;
    transition: opacity 0.3s ease, transform 0.3s ease;
    transform: translateY(0);
}

.welcome-screen.hidden {
    opacity: 0;
    transform: translateY(-20px);
    pointer-events: none;
}

.welcome-content {
    text-align: center;
    max-width: 600px;
}

.welcome-content h2 {
    font-size: 2.5rem;
    margin-bottom: 1rem;
    background: linear-gradient(135deg, var(--accent-primary), var(--success-color));
    background-clip: text;
    -webkit-background-clip: text;
    -webkit-text-fill-color: transparent;
}

.welcome-content p {
    font-size: 1.25rem;
    color: var(--text-secondary);
    margin-bottom: 2rem;
}

/* Main Interface */
.main {
    opacity: 1;
    transition: opacity 0.4s ease, transform 0.4s ease;
    transform: translateY(0);
}

.main.hidden {
    opacity: 0;
    transform: translateY(20px);
    pointer-events: none;
}

/* Dashboard Styles */
.dashboard {
    padding: 2rem 0;
}

.dashboard-header {
    display: flex;
    justify-content: space-between;
    align-items: center;
    margin-bottom: 2rem;
    flex-wrap: wrap;
    gap: 1rem;
}

.dashboard-header h2 {
    font-size: 2rem;
    font-weight: 700;
    color: var(--text-primary);
}

.dashboard-controls {
    display: flex;
    gap: 1rem;
    align-items: center;
}

.logout-btn {
    background: var(--error-color);
    color: white;
    border: none;
    border-radius: 0.5rem;
    padding: 0.5rem;
    cursor: pointer;
    transition: all 0.2s ease;
    display: flex;
    align-items: center;
    justify-content: center;
}

.logout-btn:hover {
    background: #dc2626;
    transform: translateY(-1px);
}

/* Projects Grid */
.projects-grid {
    display: grid;
    grid-template-columns: repeat(auto-fill, minmax(300px, 1fr));
    gap: 1.5rem;
    margin-bottom: 2rem;
}

.project-card {
    background: var(--card-bg);
    border: 1px solid var(--card-border);
    border-radius: 1rem;
    padding: 2rem;
    text-align: center;
    transition: all 0.2s ease;
}

.project-card:hover {
    transform: translateY(-2px);
    box-shadow: 0 8px 25px rgba(0, 0, 0, 0.15);
}

.project-meta {
    font-size: 0.75rem;
    color: var(--text-tertiary);
    margin-bottom: 1rem;
}

.project-path {
    display: block;
    font-family: var(--font-mono);
    margin-bottom: 0.25rem;
}

.project-date {
    display: block;
}

.project-actions {
    display: flex;
    gap: 0.5rem;
    justify-content: space-between;
    align-items: center;
}

.project-open-btn {
    background: var(--accent-primary);
    color: white;
    border: none;
    border-radius: 0.25rem;
    padding: 0.5rem 1rem;
    cursor: pointer;
    flex: 1;
    transition: all 0.2s ease;
}

.project-open-btn:hover {
    background: var(--accent-hover);
}

.project-edit-btn, .project-delete-btn {
    background: var(--input-bg);
    border: 1px solid var(--border-color);
    border-radius: 0.25rem;
    padding: 0.5rem;
    cursor: pointer;
    color: var(--text-secondary);
    transition: all 0.2s ease;
}

.project-edit-btn:hover {
    background: var(--accent-primary);
    color: white;
    border-color: var(--accent-primary);
}

.project-delete-btn:hover {
    background: var(--error-color);
    color: white;
    border-color: var(--error-color);
}

/* Form styles */
.form-group {
    margin-bottom: 1rem;
}

.form-group label {
    display: block;
    margin-bottom: 0.5rem;
    font-weight: 600;
    color: var(--text-primary);
}

.form-group input,
.form-group textarea,
.form-group select {
    width: 100%;
    padding: 0.75rem;
    border: 1px solid var(--border-color);
    border-radius: 0.5rem;
    background: var(--input-bg);
    color: var(--text-primary);
    font-size: 0.875rem;
}

.form-group input:focus,
.form-group textarea:focus,
.form-group select:focus {
    outline: none;
    border-color: var(--accent-primary);
    box-shadow: 0 0 0 3px rgba(59, 130, 246, 0.1);
}

.form-group textarea {
    resize: vertical;
    min-height: 4rem;
}

.form-group small {
    display: block;
    margin-top: 0.25rem;
    font-size: 0.75rem;
    color: var(--text-tertiary);
    font-style: italic;
}

.form-actions {
    display: flex;
    gap: 1rem;
    justify-content: flex-end;
    margin-top: 2rem;
}

/* Project Settings */
.settings-section {
    margin-bottom: 1.5rem;
    border: 1px solid var(--border-color);
    border-radius: 0.5rem;
    background: var(--bg-secondary);
}

.settings-section summary {
    padding: 1rem;
    cursor: pointer;
    font-weight: 600;
    color: var(--text-primary);
    user-select: none;
    background: var(--bg-tertiary);
    border-radius: 0.5rem 0.5rem 0 0;
}

.settings-section[open] summary {
    border-bottom: 1px solid var(--border-color);
    border-radius: 0.5rem 0.5rem 0 0;
}

.settings-content {
    padding: 1.5rem;
}

.terminal-settings h4 {
    margin: 1rem 0 0.5rem 0;
    font-size: 0.875rem;
    color: var(--text-secondary);
    text-transform: uppercase;
    letter-spacing: 0.05em;
}

.form-row {
    display: grid;
    grid-template-columns: repeat(auto-fit, minmax(120px, 1fr));
    gap: 1rem;
}

/* Repository Browser */
.input-with-button {
    display: flex;
    gap: 0.5rem;
}

.input-with-button input {
    flex: 1;
}

.browse-btn {
    padding: 0.75rem 1rem;
    background: var(--accent-primary);
    color: white;
    border: none;
    border-radius: 0.5rem;
    cursor: pointer;
    font-size: 0.875rem;
    white-space: nowrap;
}

.browse-btn:hover {
    background: var(--accent-hover);
}

.repository-browser {
    min-height: 400px;
    display: flex;
    flex-direction: column;
}

.browser-toolbar {
    display: flex;
    gap: 0.5rem;
    margin-bottom: 1rem;
    padding: 1rem;
    background: var(--bg-secondary);
    border-radius: 0.5rem;
}

.browser-toolbar input {
    flex: 1;
    padding: 0.5rem;
    border: 1px solid var(--border-color);
    border-radius: 0.25rem;
    background: var(--input-bg);
    color: var(--text-primary);
}

.browser-content {
    flex: 1;
    max-height: 300px;
    overflow-y: auto;
    border: 1px solid var(--border-color);
    border-radius: 0.5rem;
    background: var(--card-bg);
}

.directory-item {
    display: flex;
    align-items: center;
    gap: 0.75rem;
    padding: 0.75rem 1rem;
    cursor: pointer;
    border-bottom: 1px solid var(--border-color);
    transition: background-color 0.2s ease;
}

.directory-item:hover {
    background: var(--bg-secondary);
}

.directory-item:last-child {
    border-bottom: none;
}

.directory-item.git-repo {
    background: linear-gradient(90deg, transparent, rgba(59, 130, 246, 0.05));
    border-left: 3px solid var(--accent-primary);
}

.directory-item.parent-dir {
    background: var(--bg-tertiary);
    font-weight: 600;
}

.item-icon {
    font-size: 1.2rem;
    width: 24px;
    text-align: center;
}

.item-name {
    flex: 1;
    font-weight: 500;
}

.item-type {
    font-size: 0.75rem;
    color: var(--text-tertiary);
    text-transform: uppercase;
    letter-spacing: 0.05em;
}

.browser-actions {
    display: flex;
    gap: 1rem;
    justify-content: flex-end;
    margin-top: 1rem;
    padding-top: 1rem;
    border-top: 1px solid var(--border-color);
}

.loading {
    text-align: center;
    padding: 2rem;
    color: var(--text-secondary);
}

.error {
    text-align: center;
    padding: 2rem;
    color: var(--error-color);
    background: rgba(239, 68, 68, 0.1);
    border-radius: 0.5rem;
    margin: 1rem;
}

.empty-directory {
    text-align: center;
    padding: 2rem;
    color: var(--text-tertiary);
    font-style: italic;
}

/* Git Scanner */
.scan-btn {
    padding: 0.75rem;
    background: var(--success-color);
    color: white;
    border: none;
    border-radius: 0.5rem;
    cursor: pointer;
    font-size: 1rem;
    width: 40px;
    height: 40px;
    display: flex;
    align-items: center;
    justify-content: center;
}

.scan-btn:hover {
    background: var(--success-color);
    opacity: 0.9;
}

.git-scanner {
    min-height: 400px;
    display: flex;
    flex-direction: column;
    gap: 1.5rem;
}

.scanner-input label {
    display: block;
    margin-bottom: 0.5rem;
    font-weight: 600;
}

.scan-results {
    flex: 1;
    max-height: 400px;
    overflow-y: auto;
    border: 1px solid var(--border-color);
    border-radius: 0.5rem;
    background: var(--card-bg);
}

.empty-scan {
    text-align: center;
    padding: 3rem;
    color: var(--text-tertiary);
}

.scan-header {
    padding: 1rem;
    background: var(--bg-secondary);
    border-bottom: 1px solid var(--border-color);
    font-weight: 600;
}

.scan-list {
    padding: 0.5rem;
}

.scan-item {
    display: flex;
    align-items: center;
    gap: 1rem;
    padding: 1rem;
    margin-bottom: 0.5rem;
    background: var(--bg-primary);
    border: 1px solid var(--border-color);
    border-radius: 0.5rem;
    transition: all 0.2s ease;
}

.scan-item:hover {
    border-color: var(--accent-primary);
    box-shadow: 0 2px 4px rgba(0, 0, 0, 0.1);
}

.scan-item-info {
    flex: 1;
}

.scan-item-name {
    font-weight: 600;
    font-size: 1rem;
    margin-bottom: 0.25rem;
}

.scan-item-path {
    font-size: 0.875rem;
    color: var(--text-secondary);
    font-family: var(--font-mono);
    margin-bottom: 0.25rem;
}

.scan-item-status {
    font-size: 0.75rem;
    color: var(--text-tertiary);
}

.scan-item-url {
    font-family: var(--font-mono);
    margin-left: 0.5rem;
}

.scan-select-btn {
    padding: 0.5rem 1rem;
    background: var(--accent-primary);
    color: white;
    border: none;
    border-radius: 0.25rem;
    cursor: pointer;
    font-size: 0.875rem;
}

.scan-select-btn:hover {
    background: var(--accent-hover);
}

.project-card.placeholder-card {
    border: 2px dashed var(--border-color);
    background: var(--bg-secondary);
}

.project-card.all-terminals-card {
    border: 2px solid var(--accent-primary);
    background: linear-gradient(135deg, var(--accent-primary)10, var(--bg-primary));
    position: relative;
}

.project-card.all-terminals-card::before {
    content: '';
    position: absolute;
    top: 0;
    left: 0;
    right: 0;
    bottom: 0;
    background: linear-gradient(135deg, rgba(59, 130, 246, 0.05), transparent);
    border-radius: 0.75rem;
    pointer-events: none;
}

.project-icon {
    font-size: 3rem;
    margin-bottom: 1rem;
}

.project-card h3 {
    font-size: 1.25rem;
    margin-bottom: 0.5rem;
    color: var(--text-primary);
}

.project-card p {
    color: var(--text-secondary);
    margin-bottom: 1.5rem;
}

.create-first-project-btn {
    background: var(--accent-primary);
    color: white;
    border: none;
    border-radius: 0.5rem;
    padding: 0.75rem 1.5rem;
    cursor: pointer;
    transition: all 0.2s ease;
}

.create-first-project-btn:hover {
    background: var(--accent-hover);
}

/* Terminal Workspace */
.terminal-workspace {
    margin-top: 2rem;
}

/* Repository Status Indicators */
.git-status-badge {
    display: inline-flex;
    align-items: center;
    gap: 0.25rem;
    padding: 0.25rem 0.5rem;
    border-radius: 0.375rem;
    font-size: 0.75rem;
    font-weight: 500;
    text-transform: uppercase;
    letter-spacing: 0.05em;
}

.git-status-badge.clean {
    background: rgba(16, 185, 129, 0.1);
    color: var(--success-color);
    border: 1px solid rgba(16, 185, 129, 0.2);
}

.git-status-badge.dirty {
    background: rgba(245, 158, 11, 0.1);
    color: var(--warning-color);
    border: 1px solid rgba(245, 158, 11, 0.2);
}

.git-status-badge.ahead {
    background: rgba(59, 130, 246, 0.1);
    color: var(--accent-primary);
    border: 1px solid rgba(59, 130, 246, 0.2);
}

.git-status-badge.behind {
    background: rgba(239, 68, 68, 0.1);
    color: var(--error-color);
    border: 1px solid rgba(239, 68, 68, 0.2);
}

.git-status-badge.ahead-behind {
    background: rgba(139, 92, 246, 0.1);
    color: #8b5cf6;
    border: 1px solid rgba(139, 92, 246, 0.2);
}

.git-status-icon {
    width: 0.75rem;
    height: 0.75rem;
    border-radius: 50%;
}

.git-status-icon.clean {
    background: var(--success-color);
}

.git-status-icon.dirty {
    background: var(--warning-color);
}

.git-status-icon.ahead {
    background: var(--accent-primary);
}

.git-status-icon.behind {
    background: var(--error-color);
}

.git-status-icon.ahead-behind {
    background: #8b5cf6;
}

/* Project Card Git Status */
.project-git-info {
    margin-top: 1rem;
    padding-top: 1rem;
    border-top: 1px solid var(--border-color);
}

.project-git-status {
    display: flex;
    align-items: center;
    justify-content: space-between;
    margin-bottom: 0.5rem;
}

.git-branch {
    display: flex;
    align-items: center;
    gap: 0.5rem;
    font-family: var(--font-mono);
    font-size: 0.75rem;
    color: var(--text-secondary);
}

.git-branch-icon {
    width: 1rem;
    height: 1rem;
    stroke: var(--text-tertiary);
}

.git-stats {
    display: grid;
    grid-template-columns: repeat(auto-fit, minmax(60px, 1fr));
    gap: 0.5rem;
    margin-top: 0.5rem;
}

.git-stat {
    display: flex;
    align-items: center;
    gap: 0.25rem;
    font-size: 0.75rem;
    color: var(--text-tertiary);
}

.git-stat-number {
    font-weight: 600;
    color: var(--text-secondary);
}

.git-stat.staged .git-stat-number {
    color: var(--success-color);
}

.git-stat.modified .git-stat-number {
    color: var(--warning-color);
}

.git-stat.untracked .git-stat-number {
    color: var(--accent-primary);
}

.git-stat.conflicts .git-stat-number {
    color: var(--error-color);
}

.git-stat.ahead .git-stat-number {
    color: var(--accent-primary);
}

.git-stat.behind .git-stat-number {
    color: var(--error-color);
}

.git-commit-info {
    margin-top: 0.5rem;
    padding: 0.5rem;
    background: var(--bg-secondary);
    border-radius: 0.5rem;
    font-size: 0.75rem;
}

.git-commit-hash {
    font-family: var(--font-mono);
    color: var(--text-tertiary);
    margin-bottom: 0.25rem;
}

.git-commit-message {
    color: var(--text-secondary);
    margin-bottom: 0.25rem;
    font-style: italic;
    display: -webkit-box;
    -webkit-line-clamp: 2;
    -webkit-box-orient: vertical;
    overflow: hidden;
}

.git-commit-meta {
    display: flex;
    justify-content: space-between;
    color: var(--text-tertiary);
    font-size: 0.6875rem;
}

/* Terminal Header Info */
.terminal-header-info {
    background: var(--bg-secondary);
    border: 1px solid var(--border-color);
    border-top: none;
    padding: 0.75rem 1rem;
    display: none;
    align-items: center;
    justify-content: space-between;
    flex-wrap: wrap;
    gap: 1rem;
}

.terminal-header-info.show {
    display: flex;
}

.terminal-repo-info {
    display: flex;
    align-items: center;
    gap: 1rem;
    flex-wrap: wrap;
}

.terminal-repo-path {
    font-family: var(--font-mono);
    font-size: 0.875rem;
    color: var(--text-secondary);
}

.terminal-git-status {
    display: flex;
    align-items: center;
    gap: 0.75rem;
}

.terminal-repo-actions {
    display: flex;
    gap: 0.5rem;
}

.refresh-git-btn {
    background: var(--input-bg);
    border: 1px solid var(--border-color);
    border-radius: 0.5rem;
    padding: 0.5rem;
    cursor: pointer;
    color: var(--text-secondary);
    transition: all 0.2s ease;
    display: flex;
    align-items: center;
    justify-content: center;
}

.refresh-git-btn:hover {
    background: var(--accent-primary);
    color: white;
    border-color: var(--accent-primary);
    transform: translateY(-1px);
}

.refresh-git-btn.loading {
    animation: spin 1s linear infinite;
}

/* Project Status Refresh */
.project-status-refresh {
    position: absolute;
    top: 0.5rem;
    right: 0.5rem;
    background: var(--bg-secondary);
    border: 1px solid var(--border-color);
    border-radius: 0.375rem;
    padding: 0.25rem;
    cursor: pointer;
    opacity: 0;
    transition: all 0.2s ease;
}

.project-card:hover .project-status-refresh {
    opacity: 1;
}

.project-status-refresh:hover {
    background: var(--accent-primary);
    color: white;
    border-color: var(--accent-primary);
}

.project-card {
    position: relative;
}

.terminal-git-stats {
    font-family: var(--font-mono);
    font-size: 0.75rem;
    color: var(--text-tertiary);
    background: var(--bg-tertiary);
    padding: 0.25rem 0.5rem;
    border-radius: 0.25rem;
    margin-left: 0.5rem;
}

.terminal-tabs {
    display: flex;
    gap: 0.25rem;
    margin-bottom: 0;
    border-bottom: 1px solid var(--border-color);
    align-items: center;
}

.new-terminal-btn {
    background: var(--input-bg);
    border: 1px solid var(--border-color);
    border-radius: 0.5rem;
    padding: 0.5rem;
    cursor: pointer;
    display: flex;
    align-items: center;
    justify-content: center;
    color: var(--text-secondary);
    transition: all 0.2s ease;
    margin-left: 0.5rem;
}

.new-terminal-btn:hover {
    background: var(--accent-primary);
    color: white;
    border-color: var(--accent-primary);
    transform: translateY(-1px);
}

.terminal-tab {
    background: var(--bg-tertiary);
    border: 1px solid var(--border-color);
    border-bottom: none;
    border-radius: 0.5rem 0.5rem 0 0;
    padding: 0.75rem 1rem;
    cursor: pointer;
    display: flex;
    align-items: center;
    gap: 0.5rem;
    transition: all 0.2s ease;
    position: relative;
    border-left: 3px solid var(--accent-primary);
}

/* Project Switcher Bar */
.project-switcher-bar {
    background: var(--card-bg);
    border-bottom: 1px solid var(--border-color);
    padding: 1rem 2rem;
    position: sticky;
    top: 0;
    z-index: 50;
    backdrop-filter: blur(8px);
}

.project-switcher-content {
    display: flex;
    justify-content: space-between;
    align-items: center;
    max-width: 1200px;
    margin: 0 auto;
}

.current-project {
    display: flex;
    align-items: center;
    gap: 1rem;
}

.project-indicator {
    display: flex;
    align-items: center;
    gap: 0.5rem;
}

.project-color-dot {
    width: 12px;
    height: 12px;
    border-radius: 50%;
    background: var(--accent-primary);
    border: 2px solid var(--card-bg);
    box-shadow: 0 0 0 1px var(--border-color);
}

.project-name {
    font-weight: 600;
    color: var(--text-primary);
    font-size: 1.1rem;
}

.project-stats {
    display: flex;
    align-items: center;
    gap: 1rem;
}

.stat-item {
    font-size: 0.875rem;
    color: var(--text-secondary);
    padding: 0.25rem 0.5rem;
    background: var(--bg-tertiary);
    border-radius: 0.375rem;
}

.project-switcher-controls {
    display: flex;
    align-items: center;
    gap: 0.5rem;
}

.project-switcher-btn, .project-overview-btn {
    background: var(--input-bg);
    border: 1px solid var(--border-color);
    border-radius: 0.5rem;
    padding: 0.5rem;
    cursor: pointer;
    display: flex;
    align-items: center;
    gap: 0.25rem;
    color: var(--text-secondary);
    transition: all 0.2s ease;
}

.project-switcher-btn:hover, .project-overview-btn:hover {
    background: var(--accent-primary);
    color: white;
    border-color: var(--accent-primary);
    transform: translateY(-1px);
}

/* Project Switcher Dropdown */
.project-switcher-dropdown {
    position: absolute;
    top: 100%;
    left: 0;
    right: 0;
    background: var(--card-bg);
    border: 1px solid var(--border-color);
    border-top: none;
    border-radius: 0 0 0.5rem 0.5rem;
    box-shadow: 0 4px 6px -1px rgb(0 0 0 / 0.1), 0 2px 4px -2px rgb(0 0 0 / 0.1);
    z-index: 100;
    max-height: 400px;
    overflow-y: auto;
    display: none;
}

.project-switcher-dropdown.active {
    display: block;
}

.dropdown-content {
    padding: 0.5rem;
}

.dropdown-section {
    margin-bottom: 1rem;
}

.dropdown-section:last-child {
    margin-bottom: 0;
}

.dropdown-header {
    font-size: 0.75rem;
    font-weight: 600;
    color: var(--text-tertiary);
    text-transform: uppercase;
    letter-spacing: 0.05em;
    margin-bottom: 0.5rem;
    padding: 0 0.5rem;
}

.dropdown-item {
    display: flex;
    align-items: center;
    gap: 0.75rem;
    padding: 0.75rem;
    border-radius: 0.375rem;
    cursor: pointer;
    transition: all 0.2s ease;
}

.dropdown-item:hover {
    background: var(--bg-tertiary);
}

.dropdown-item.active {
    background: var(--accent-primary);
    color: white;
}

.project-item-icon {
    width: 32px;
    height: 32px;
    border-radius: 0.375rem;
    display: flex;
    align-items: center;
    justify-content: center;
    font-size: 1.2rem;
    background: var(--bg-secondary);
}

.project-item-content {
    flex: 1;
}

.project-item-name {
    font-weight: 500;
    color: var(--text-primary);
    margin-bottom: 0.25rem;
}

.project-item-stats {
    font-size: 0.75rem;
    color: var(--text-secondary);
}

.dropdown-actions {
    display: flex;
    gap: 0.5rem;
}

.dropdown-action-btn {
    flex: 1;
    background: var(--input-bg);
    border: 1px solid var(--border-color);
    border-radius: 0.375rem;
    padding: 0.5rem;
    cursor: pointer;
    display: flex;
    align-items: center;
    justify-content: center;
    gap: 0.5rem;
    font-size: 0.875rem;
    color: var(--text-secondary);
    transition: all 0.2s ease;
}

.dropdown-action-btn:hover {
    background: var(--accent-primary);
    color: white;
    border-color: var(--accent-primary);
}

/* Project Overview Dashboard */
.project-overview-dashboard {
    background: var(--card-bg);
    border: 1px solid var(--border-color);
    border-radius: 0.5rem;
    padding: 2rem;
    margin-bottom: 2rem;
}

.project-overview-dashboard .dashboard-header {
    display: flex;
    justify-content: space-between;
    align-items: center;
    margin-bottom: 2rem;
}

.close-overview-btn {
    background: transparent;
    border: 1px solid var(--border-color);
    border-radius: 0.375rem;
    padding: 0.5rem;
    cursor: pointer;
    color: var(--text-secondary);
    transition: all 0.2s ease;
}

.close-overview-btn:hover {
    background: var(--error-color);
    color: white;
    border-color: var(--error-color);
}

.overview-stats-grid {
    display: grid;
    grid-template-columns: repeat(auto-fit, minmax(200px, 1fr));
    gap: 1rem;
    margin-bottom: 2rem;
}

.stat-card {
    background: var(--bg-secondary);
    border: 1px solid var(--border-color);
    border-radius: 0.5rem;
    padding: 1.5rem;
    display: flex;
    align-items: center;
    gap: 1rem;
    transition: all 0.2s ease;
}

.stat-card:hover {
    border-color: var(--accent-primary);
    transform: translateY(-2px);
    box-shadow: 0 4px 12px -4px rgba(59, 130, 246, 0.15);
}

.stat-icon {
    font-size: 2rem;
    width: 48px;
    height: 48px;
    display: flex;
    align-items: center;
    justify-content: center;
    background: var(--accent-primary);
    color: white;
    border-radius: 0.5rem;
}

.stat-content {
    flex: 1;
}

.stat-number {
    font-size: 1.5rem;
    font-weight: 700;
    color: var(--text-primary);
    margin-bottom: 0.25rem;
}

.stat-label {
    font-size: 0.875rem;
    color: var(--text-secondary);
}

.overview-content {
    display: grid;
    grid-template-columns: 1fr 1fr;
    gap: 2rem;
}

.overview-section {
    background: var(--bg-secondary);
    border: 1px solid var(--border-color);
    border-radius: 0.5rem;
    padding: 1.5rem;
}

.overview-section:last-child {
    grid-column: 1 / -1;
}

.section-header {
    display: flex;
    justify-content: space-between;
    align-items: center;
    margin-bottom: 1rem;
}

.section-header h3 {
    font-size: 1.125rem;
    font-weight: 600;
    color: var(--text-primary);
}

.view-all-btn {
    background: transparent;
    border: 1px solid var(--border-color);
    border-radius: 0.375rem;
    padding: 0.375rem 0.75rem;
    cursor: pointer;
    font-size: 0.875rem;
    color: var(--text-secondary);
    transition: all 0.2s ease;
}

.view-all-btn:hover {
    background: var(--accent-primary);
    color: white;
    border-color: var(--accent-primary);
}

.recent-projects-list, .active-sessions-list, .git-activity-list {
    display: flex;
    flex-direction: column;
    gap: 0.75rem;
}

.project-overview-item, .session-overview-item, .git-activity-item {
    display: flex;
    align-items: center;
    gap: 0.75rem;
    padding: 0.75rem;
    background: var(--card-bg);
    border: 1px solid var(--border-color);
    border-radius: 0.375rem;
    transition: all 0.2s ease;
}

.project-overview-item:hover, .session-overview-item:hover, .git-activity-item:hover {
    border-color: var(--accent-primary);
    transform: translateY(-1px);
}

.overview-item-icon {
    width: 36px;
    height: 36px;
    border-radius: 0.375rem;
    display: flex;
    align-items: center;
    justify-content: center;
    font-size: 1.1rem;
    color: white;
    font-weight: 500;
}

.overview-item-content {
    flex: 1;
}

.overview-item-name {
    font-weight: 500;
    color: var(--text-primary);
    margin-bottom: 0.25rem;
}

.overview-item-details {
    font-size: 0.75rem;
    color: var(--text-secondary);
}

.overview-item-actions {
    display: flex;
    gap: 0.25rem;
}

.overview-action-btn {
    background: transparent;
    border: 1px solid var(--border-color);
    border-radius: 0.25rem;
    padding: 0.25rem;
    cursor: pointer;
    color: var(--text-secondary);
    transition: all 0.2s ease;
}

.overview-action-btn:hover {
    background: var(--accent-primary);
    color: white;
    border-color: var(--accent-primary);
}

/* Workspace Controls */
.workspace-header {
    display: flex;
    justify-content: space-between;
    align-items: center;
    margin-bottom: 0;
}

.workspace-controls {
    display: flex;
    gap: 0.5rem;
}

.workspace-control-btn {
    background: var(--input-bg);
    border: 1px solid var(--border-color);
    border-radius: 0.375rem;
    padding: 0.5rem;
    cursor: pointer;
    display: flex;
    align-items: center;
    justify-content: center;
    color: var(--text-secondary);
    transition: all 0.2s ease;
}

.workspace-control-btn:hover {
    background: var(--accent-primary);
    color: white;
    border-color: var(--accent-primary);
}

.workspace-control-btn.active {
    background: var(--accent-primary);
    color: white;
    border-color: var(--accent-primary);
}

/* Split View Layout */
.terminal-workspace-container {
    display: flex;
    height: 500px;
    position: relative;
}

.terminal-workspace-container.split-vertical {
    flex-direction: row;
}

.terminal-workspace-container.split-horizontal {
    flex-direction: column;
}

.terminal-panels {
    flex: 1;
    position: relative;
}

.terminal-panels.secondary {
    border-left: 1px solid var(--border-color);
}

.terminal-workspace-container.split-horizontal .terminal-panels.secondary {
    border-left: none;
    border-top: 1px solid var(--border-color);
}

.split-view-divider {
    width: 4px;
    background: var(--border-color);
    cursor: col-resize;
    position: relative;
    transition: background 0.2s ease;
}

.split-view-divider:hover {
    background: var(--accent-primary);
}

.terminal-workspace-container.split-horizontal .split-view-divider {
    width: 100%;
    height: 4px;
    cursor: row-resize;
}

/* Enhanced Color Coding */
.project-color-dot.color-blue { background: #3b82f6; }
.project-color-dot.color-green { background: #10b981; }
.project-color-dot.color-purple { background: #8b5cf6; }
.project-color-dot.color-orange { background: #f59e0b; }
.project-color-dot.color-red { background: #ef4444; }
.project-color-dot.color-pink { background: #ec4899; }
.project-color-dot.color-indigo { background: #6366f1; }
.project-color-dot.color-teal { background: #14b8a6; }

.overview-item-icon.color-blue { background: #3b82f6; }
.overview-item-icon.color-green { background: #10b981; }
.overview-item-icon.color-purple { background: #8b5cf6; }
.overview-item-icon.color-orange { background: #f59e0b; }
.overview-item-icon.color-red { background: #ef4444; }
.overview-item-icon.color-pink { background: #ec4899; }
.overview-item-icon.color-indigo { background: #6366f1; }
.overview-item-icon.color-teal { background: #14b8a6; }

/* Terminal tab color variations */
.terminal-tab.color-blue { border-left-color: #3b82f6; }
.terminal-tab.color-green { border-left-color: #10b981; }
.terminal-tab.color-purple { border-left-color: #8b5cf6; }
.terminal-tab.color-orange { border-left-color: #f59e0b; }
.terminal-tab.color-red { border-left-color: #ef4444; }
.terminal-tab.color-pink { border-left-color: #ec4899; }
.terminal-tab.color-indigo { border-left-color: #6366f1; }
.terminal-tab.color-teal { border-left-color: #14b8a6; }

/* Enhanced Project Card Colors */
.project-card.color-blue {
    border-left: 4px solid #3b82f6;
    background: linear-gradient(135deg, rgba(59, 130, 246, 0.05) 0%, transparent 100%);
}

.project-card.color-green {
    border-left: 4px solid #10b981;
    background: linear-gradient(135deg, rgba(16, 185, 129, 0.05) 0%, transparent 100%);
}

.project-card.color-purple {
    border-left: 4px solid #8b5cf6;
    background: linear-gradient(135deg, rgba(139, 92, 246, 0.05) 0%, transparent 100%);
}

.project-card.color-orange {
    border-left: 4px solid #f59e0b;
    background: linear-gradient(135deg, rgba(245, 158, 11, 0.05) 0%, transparent 100%);
}

.project-card.color-red {
    border-left: 4px solid #ef4444;
    background: linear-gradient(135deg, rgba(239, 68, 68, 0.05) 0%, transparent 100%);
}

.project-card.color-pink {
    border-left: 4px solid #ec4899;
    background: linear-gradient(135deg, rgba(236, 72, 153, 0.05) 0%, transparent 100%);
}

.project-card.color-indigo {
    border-left: 4px solid #6366f1;
    background: linear-gradient(135deg, rgba(99, 102, 241, 0.05) 0%, transparent 100%);
}

.project-card.color-teal {
    border-left: 4px solid #14b8a6;
    background: linear-gradient(135deg, rgba(20, 184, 166, 0.05) 0%, transparent 100%);
}

/* Session sidebar color coding */
.session-item.color-blue { border-left: 3px solid #3b82f6; }
.session-item.color-green { border-left: 3px solid #10b981; }
.session-item.color-purple { border-left: 3px solid #8b5cf6; }
.session-item.color-orange { border-left: 3px solid #f59e0b; }
.session-item.color-red { border-left: 3px solid #ef4444; }
.session-item.color-pink { border-left: 3px solid #ec4899; }
.session-item.color-indigo { border-left: 3px solid #6366f1; }
.session-item.color-teal { border-left: 3px solid #14b8a6; }

.session-item.active.color-blue { background: rgba(59, 130, 246, 0.1); }
.session-item.active.color-green { background: rgba(16, 185, 129, 0.1); }
.session-item.active.color-purple { background: rgba(139, 92, 246, 0.1); }
.session-item.active.color-orange { background: rgba(245, 158, 11, 0.1); }
.session-item.active.color-red { background: rgba(239, 68, 68, 0.1); }
.session-item.active.color-pink { background: rgba(236, 72, 153, 0.1); }
.session-item.active.color-indigo { background: rgba(99, 102, 241, 0.1); }
.session-item.active.color-teal { background: rgba(20, 184, 166, 0.1); }

/* Responsive Design */
@media (max-width: 768px) {
    .project-switcher-content {
        flex-direction: column;
        gap: 1rem;
    }
    
    .overview-content {
        grid-template-columns: 1fr;
    }
    
    .overview-stats-grid {
        grid-template-columns: repeat(auto-fit, minmax(150px, 1fr));
    }
    
    .terminal-workspace-container {
        height: 400px;
    }
    
    .workspace-controls {
        flex-wrap: wrap;
    }
    
    .project-switcher-bar {
        padding: 0.75rem 1rem;
    }
    
    .stat-card {
        padding: 1rem;
    }
    
    .overview-section {
        padding: 1rem;
    }
}

@media (max-width: 480px) {
    .project-stats {
        flex-direction: column;
        align-items: flex-start;
        gap: 0.5rem;
    }
    
    .dropdown-actions {
        flex-direction: column;
    }
    
    .workspace-controls {
        justify-content: center;
    }
    
    .overview-stats-grid {
        grid-template-columns: 1fr;
    }
    
    .terminal-workspace-container {
        height: 300px;
    }
}

/* Dark Mode Enhancements */
[data-theme="dark"] .project-card.color-blue {
    background: linear-gradient(135deg, rgba(59, 130, 246, 0.1) 0%, transparent 100%);
}

[data-theme="dark"] .project-card.color-green {
    background: linear-gradient(135deg, rgba(16, 185, 129, 0.1) 0%, transparent 100%);
}

[data-theme="dark"] .project-card.color-purple {
    background: linear-gradient(135deg, rgba(139, 92, 246, 0.1) 0%, transparent 100%);
}

[data-theme="dark"] .project-card.color-orange {
    background: linear-gradient(135deg, rgba(245, 158, 11, 0.1) 0%, transparent 100%);
}

[data-theme="dark"] .project-card.color-red {
    background: linear-gradient(135deg, rgba(239, 68, 68, 0.1) 0%, transparent 100%);
}

[data-theme="dark"] .project-card.color-pink {
    background: linear-gradient(135deg, rgba(236, 72, 153, 0.1) 0%, transparent 100%);
}

[data-theme="dark"] .project-card.color-indigo {
    background: linear-gradient(135deg, rgba(99, 102, 241, 0.1) 0%, transparent 100%);
}

[data-theme="dark"] .project-card.color-teal {
    background: linear-gradient(135deg, rgba(20, 184, 166, 0.1) 0%, transparent 100%);
}

[data-theme="dark"] .session-item.active.color-blue { background: rgba(59, 130, 246, 0.15); }
[data-theme="dark"] .session-item.active.color-green { background: rgba(16, 185, 129, 0.15); }
[data-theme="dark"] .session-item.active.color-purple { background: rgba(139, 92, 246, 0.15); }
[data-theme="dark"] .session-item.active.color-orange { background: rgba(245, 158, 11, 0.15); }
[data-theme="dark"] .session-item.active.color-red { background: rgba(239, 68, 68, 0.15); }
[data-theme="dark"] .session-item.active.color-pink { background: rgba(236, 72, 153, 0.15); }
[data-theme="dark"] .session-item.active.color-indigo { background: rgba(99, 102, 241, 0.15); }
[data-theme="dark"] .session-item.active.color-teal { background: rgba(20, 184, 166, 0.15); }

/* Animation and transitions */
@keyframes slideDown {
    from {
        opacity: 0;
        transform: translateY(-10px);
    }
    to {
        opacity: 1;
        transform: translateY(0);
    }
}

@keyframes slideUp {
    from {
        opacity: 1;
        transform: translateY(0);
    }
    to {
        opacity: 0;
        transform: translateY(-10px);
    }
}

.project-switcher-dropdown.active {
    animation: slideDown 0.2s ease-out;
}

.project-overview-dashboard {
    animation: slideDown 0.3s ease-out;
}

/* Utility Classes */
.fade-in {
    animation: fadeIn 0.3s ease-out;
}

.fade-out {
    animation: fadeOut 0.3s ease-out;
}

@keyframes fadeIn {
    from { opacity: 0; }
    to { opacity: 1; }
}

@keyframes fadeOut {
    from { opacity: 1; }
    to { opacity: 0; }
}

.loading-skeleton {
    background: linear-gradient(90deg, var(--bg-tertiary) 25%, var(--bg-secondary) 50%, var(--bg-tertiary) 75%);
    background-size: 200% 100%;
    animation: loading 1.5s infinite;
}

@keyframes loading {
    0% { background-position: 200% 0; }
    100% { background-position: -200% 0; }
}

.terminal-tab.active {
    background: var(--card-bg);
    border-color: var(--border-color);
    transform: translateY(1px);
}

.terminal-tab:hover:not(.active) {
    background: var(--card-bg);
}

.terminal-tab.has-notification {
    position: relative;
}

.terminal-tab.has-notification::after {
    content: '';
    position: absolute;
    top: 0.25rem;
    right: 0.25rem;
    width: 0.5rem;
    height: 0.5rem;
    background: var(--error-color);
    border-radius: 50%;
    animation: pulse 1.5s infinite;
}

.terminal-tab-name {
    font-size: 0.875rem;
    color: var(--text-primary);
}

.terminal-tab-close {
    background: none;
    border: none;
    color: var(--text-secondary);
    cursor: pointer;
    padding: 0.25rem;
    border-radius: 0.25rem;
    transition: all 0.2s ease;
    display: flex;
    align-items: center;
    justify-content: center;
}

.terminal-tab-close:hover {
    background: var(--error-color);
    color: white;
}

.terminal-tab-edit {
    background: none;
    border: none;
    color: var(--text-secondary);
    cursor: pointer;
    padding: 0.25rem;
    border-radius: 0.25rem;
    transition: all 0.2s ease;
    display: flex;
    align-items: center;
    justify-content: center;
}

.terminal-tab-edit:hover {
    background: var(--accent-primary);
    color: white;
}

/* Tab Editor */
.tab-editor {
    display: flex;
    align-items: center;
    gap: 0.5rem;
    padding: 0.25rem;
    background: var(--card-bg);
    border-radius: 0.5rem;
    min-width: 250px;
}

.tab-name-input {
    flex: 1;
    background: var(--input-bg);
    border: 1px solid var(--border-color);
    border-radius: 0.25rem;
    padding: 0.25rem 0.5rem;
    font-size: 0.75rem;
    color: var(--text-primary);
    outline: none;
}

.tab-name-input:focus {
    border-color: var(--accent-primary);
}

.tab-color-select {
    background: var(--input-bg);
    border: 1px solid var(--border-color);
    border-radius: 0.25rem;
    padding: 0.25rem;
    font-size: 0.75rem;
    color: var(--text-primary);
    outline: none;
    cursor: pointer;
}

.tab-color-select:focus {
    border-color: var(--accent-primary);
}

.tab-save-btn, .tab-cancel-btn {
    background: none;
    border: none;
    padding: 0.25rem;
    border-radius: 0.25rem;
    cursor: pointer;
    font-size: 0.875rem;
    transition: all 0.2s ease;
}

.tab-save-btn {
    color: var(--success-color);
}

.tab-save-btn:hover {
    background: var(--success-color);
    color: white;
}

.tab-cancel-btn {
    color: var(--error-color);
}

.tab-cancel-btn:hover {
    background: var(--error-color);
    color: white;
}

.terminal-panels {
    background: var(--card-bg);
    border: 1px solid var(--border-color);
    border-radius: 0 0.5rem 0.5rem 0.5rem;
    min-height: 400px;
}

.terminal-panel {
    display: none;
    height: 100%;
}

.terminal-panel.active {
    display: block;
}

/* Login Modal Styles */
.login-modal-content {
    max-width: 600px;
    width: 95%;
}

.uuid-section {
    margin-bottom: 2rem;
}

.uuid-section label {
    display: block;
    margin-bottom: 0.5rem;
    font-weight: 600;
    color: var(--text-primary);
}

.setup-section h4 {
    font-size: 1.125rem;
    font-weight: 600;
    margin-bottom: 1rem;
    color: var(--text-primary);
}

.setup-steps {
    display: flex;
    flex-direction: column;
    gap: 1.5rem;
}

.setup-step {
    display: flex;
    gap: 1rem;
    align-items: flex-start;
}

.setup-step .step-number {
    background: var(--accent-primary);
    color: white;
    width: 2rem;
    height: 2rem;
    border-radius: 50%;
    display: flex;
    align-items: center;
    justify-content: center;
    font-weight: 600;
    flex-shrink: 0;
}

.setup-step .step-content {
    flex: 1;
}

.setup-step p {
    margin-bottom: 0.75rem;
    color: var(--text-primary);
    font-weight: 500;
}

.connect-btn-modal {
    width: auto;
    padding: 0.75rem 2rem;
}

/* Responsive adjustments for new UI */
@media (max-width: 768px) {
    .main {
        flex-direction: column;
        padding: 0 1rem;
    }
    
    .session-sidebar {
        width: 100%;
        min-width: 100%;
        max-height: 300px;
        position: static;
        margin-bottom: 1rem;
    }
    
    .session-sidebar.collapsed {
        width: 100%;
        min-width: 100%;
        max-height: 60px;
    }
    
    .main-content {
        margin-left: 0;
    }
    
    .session-sidebar.collapsed + .main-content {
        margin-left: 0;
    }
    
    .session-sidebar-content {
        max-height: 200px;
    }
    
    .session-item {
        padding: 0.5rem;
    }
    
    .session-name {
        font-size: 0.8125rem;
    }
    
    .session-meta {
        font-size: 0.6875rem;
    }
    
    .dashboard-header {
        flex-direction: column;
        align-items: stretch;
        text-align: center;
    }
    
    .dashboard-controls {
        justify-content: center;
        flex-wrap: wrap;
    }
    
    .projects-grid {
        grid-template-columns: 1fr;
    }
    
    .setup-steps {
        gap: 1rem;
    }
    
    .setup-step {
        flex-direction: column;
        gap: 0.5rem;
    }
    
    .terminal-tabs {
        overflow-x: auto;
        padding-bottom: 0.5rem;
    }
}

@media (max-width: 480px) {
    .session-sidebar {
        max-height: 250px;
    }
    
    .session-sidebar.collapsed {
        max-height: 50px;
    }
    
    .session-sidebar-header {
        padding: 0.75rem;
    }
    
    .sidebar-title h3 {
        font-size: 1rem;
    }
    
    .session-item {
        padding: 0.5rem;
        gap: 0.5rem;
    }
    
    .session-actions {
        opacity: 1;
    }
}

/* ==================================================
   Tool Detection System Styles
   ================================================== */

/* Tool Status Bar */
.tool-status-bar {
    background: var(--card-bg);
    border: 1px solid var(--card-border);
    border-radius: 8px;
    margin-bottom: 1rem;
    padding: 1rem;
    transition: all 0.3s ease;
}

.tool-status-content {
    display: flex;
    align-items: center;
    justify-content: space-between;
    margin-bottom: 0.75rem;
}

.tool-status-header {
    display: flex;
    align-items: center;
    gap: 2rem;
}

.tool-status-title {
    display: flex;
    align-items: center;
    gap: 0.5rem;
    color: var(--text-primary);
    font-weight: 600;
}

.tool-status-title svg {
    color: var(--accent-primary);
}

.tool-status-stats {
    display: flex;
    align-items: center;
    gap: 1rem;
}

.tool-status-stats .stat-item {
    color: var(--text-secondary);
    font-size: 0.875rem;
    font-weight: 500;
}

.tool-status-controls {
    display: flex;
    align-items: center;
    gap: 0.5rem;
}

.tool-refresh-btn,
.tool-manager-btn {
    padding: 0.375rem;
    border: 1px solid var(--border-color);
    border-radius: 6px;
    background: var(--bg-secondary);
    color: var(--text-secondary);
    cursor: pointer;
    transition: all 0.2s ease;
    display: flex;
    align-items: center;
    justify-content: center;
}

.tool-refresh-btn:hover,
.tool-manager-btn:hover {
    background: var(--bg-tertiary);
    border-color: var(--border-hover);
    color: var(--text-primary);
}

.tool-refresh-btn:active,
.tool-manager-btn:active {
    transform: translateY(1px);
}

.tool-status-indicators {
    display: flex;
    flex-wrap: wrap;
    gap: 0.5rem;
    margin-top: 0.75rem;
}

.tool-indicator {
    display: flex;
    align-items: center;
    gap: 0.375rem;
    padding: 0.25rem 0.5rem;
    border-radius: 4px;
    font-size: 0.75rem;
    font-weight: 500;
    transition: all 0.2s ease;
}

.tool-indicator.installed {
    background: rgba(16, 185, 129, 0.1);
    color: var(--success-color);
    border: 1px solid rgba(16, 185, 129, 0.2);
}

.tool-indicator.missing {
    background: rgba(239, 68, 68, 0.1);
    color: var(--error-color);
    border: 1px solid rgba(239, 68, 68, 0.2);
}

.tool-indicator.loading {
    background: rgba(245, 158, 11, 0.1);
    color: var(--warning-color);
    border: 1px solid rgba(245, 158, 11, 0.2);
}

.tool-indicator-dot {
    width: 6px;
    height: 6px;
    border-radius: 50%;
    background: currentColor;
}

/* Tool Manager Modal */
.tool-manager-modal-content {
    max-width: 1000px;
    width: 90vw;
    max-height: 90vh;
    overflow: hidden;
    display: flex;
    flex-direction: column;
}

.tool-manager-modal-content .modal-body {
    flex: 1;
    overflow: hidden;
    display: flex;
    flex-direction: column;
}

/* Tool Statistics Section */
.tool-stats-section {
    margin-bottom: 2rem;
}

.tool-stat-cards {
    display: grid;
    grid-template-columns: repeat(auto-fit, minmax(150px, 1fr));
    gap: 1rem;
}

.tool-stat-card {
    background: var(--bg-secondary);
    border: 1px solid var(--card-border);
    border-radius: 8px;
    padding: 1rem;
    text-align: center;
    transition: all 0.2s ease;
}

.tool-stat-card:hover {
    background: var(--bg-tertiary);
    transform: translateY(-2px);
}

.tool-stat-card .stat-icon {
    font-size: 1.5rem;
    margin-bottom: 0.5rem;
}

.tool-stat-card .stat-number {
    font-size: 1.5rem;
    font-weight: 700;
    color: var(--text-primary);
    margin-bottom: 0.25rem;
}

.tool-stat-card .stat-label {
    font-size: 0.875rem;
    color: var(--text-secondary);
    font-weight: 500;
}

/* Tool Categories Section */
.tool-categories-section {
    flex: 1;
    overflow: hidden;
    display: flex;
    flex-direction: column;
}

.category-tabs {
    display: flex;
    gap: 0.5rem;
    margin-bottom: 1.5rem;
    border-bottom: 1px solid var(--border-color);
    padding-bottom: 1rem;
    flex-wrap: wrap;
}

.category-tab {
    padding: 0.5rem 1rem;
    border: 1px solid var(--border-color);
    border-radius: 6px;
    background: var(--bg-secondary);
    color: var(--text-secondary);
    cursor: pointer;
    transition: all 0.2s ease;
    font-weight: 500;
    font-size: 0.875rem;
}

.category-tab:hover {
    background: var(--bg-tertiary);
    border-color: var(--border-hover);
    color: var(--text-primary);
}

.category-tab.active {
    background: var(--accent-primary);
    color: white;
    border-color: var(--accent-primary);
}

.tools-grid {
    display: grid;
    grid-template-columns: repeat(auto-fill, minmax(300px, 1fr));
    gap: 1rem;
    flex: 1;
    overflow-y: auto;
    padding-right: 0.5rem;
}

/* Tool Card */
.tool-card {
    background: var(--card-bg);
    border: 1px solid var(--card-border);
    border-radius: 8px;
    padding: 1.5rem;
    transition: all 0.2s ease;
    cursor: pointer;
    position: relative;
}

.tool-card:hover {
    border-color: var(--border-hover);
    transform: translateY(-2px);
    box-shadow: 0 4px 12px rgba(0, 0, 0, 0.1);
}

.tool-card-header {
    display: flex;
    align-items: center;
    justify-content: space-between;
    margin-bottom: 1rem;
}

.tool-card-title {
    display: flex;
    align-items: center;
    gap: 0.75rem;
}

.tool-card-icon {
    width: 32px;
    height: 32px;
    border-radius: 6px;
    background: var(--bg-secondary);
    display: flex;
    align-items: center;
    justify-content: center;
    font-size: 1.25rem;
}

.tool-card-icon.ai {
    background: rgba(147, 51, 234, 0.1);
    color: #9333ea;
}

.tool-card-icon.development {
    background: rgba(59, 130, 246, 0.1);
    color: #3b82f6;
}

.tool-card-icon.devops {
    background: rgba(34, 197, 94, 0.1);
    color: #22c55e;
}

.tool-card-icon.cloud {
    background: rgba(6, 182, 212, 0.1);
    color: #06b6d4;
}

.tool-card-icon.database {
    background: rgba(245, 158, 11, 0.1);
    color: #f59e0b;
}

.tool-card-icon.system {
    background: rgba(107, 114, 128, 0.1);
    color: #6b7280;
}

.tool-card-name {
    font-weight: 600;
    color: var(--text-primary);
    margin-bottom: 0.25rem;
}

.tool-card-version {
    font-size: 0.75rem;
    color: var(--text-tertiary);
    font-family: var(--font-mono);
}

.tool-card-status {
    display: flex;
    align-items: center;
    gap: 0.375rem;
    font-size: 0.75rem;
    font-weight: 500;
    padding: 0.25rem 0.5rem;
    border-radius: 4px;
}

.tool-card-status.installed {
    background: rgba(16, 185, 129, 0.1);
    color: var(--success-color);
}

.tool-card-status.missing {
    background: rgba(239, 68, 68, 0.1);
    color: var(--error-color);
}

.tool-card-status-dot {
    width: 6px;
    height: 6px;
    border-radius: 50%;
    background: currentColor;
}

.tool-card-description {
    color: var(--text-secondary);
    font-size: 0.875rem;
    line-height: 1.5;
    margin-bottom: 1rem;
}

.tool-card-capabilities {
    display: flex;
    flex-wrap: wrap;
    gap: 0.375rem;
    margin-bottom: 1rem;
}

.tool-capability-tag {
    background: var(--bg-secondary);
    color: var(--text-secondary);
    padding: 0.125rem 0.375rem;
    border-radius: 4px;
    font-size: 0.75rem;
    font-weight: 500;
}

.tool-card-actions {
    display: flex;
    gap: 0.5rem;
    align-items: center;
}

.tool-action-btn {
    padding: 0.375rem 0.75rem;
    border: 1px solid var(--border-color);
    border-radius: 6px;
    background: var(--bg-secondary);
    color: var(--text-secondary);
    cursor: pointer;
    transition: all 0.2s ease;
    font-size: 0.75rem;
    font-weight: 500;
}

.tool-action-btn:hover {
    background: var(--bg-tertiary);
    border-color: var(--border-hover);
    color: var(--text-primary);
}

.tool-action-btn.primary {
    background: var(--accent-primary);
    color: white;
    border-color: var(--accent-primary);
}

.tool-action-btn.primary:hover {
    background: var(--accent-hover);
}

/* Tool Detail Panel */
.tool-detail-panel {
    background: var(--card-bg);
    border-radius: 8px;
    padding: 2rem;
}

.tool-detail-header {
    margin-bottom: 2rem;
}

.back-to-tools-btn {
    display: flex;
    align-items: center;
    gap: 0.5rem;
    padding: 0.5rem 1rem;
    border: 1px solid var(--border-color);
    border-radius: 6px;
    background: var(--bg-secondary);
    color: var(--text-secondary);
    cursor: pointer;
    transition: all 0.2s ease;
    font-weight: 500;
}

.back-to-tools-btn:hover {
    background: var(--bg-tertiary);
    border-color: var(--border-hover);
    color: var(--text-primary);
}

.tool-detail-content {
    display: flex;
    flex-direction: column;
    gap: 2rem;
}

.tool-detail-info {
    display: grid;
    grid-template-columns: 1fr 1fr;
    gap: 2rem;
}

.tool-detail-section {
    background: var(--bg-secondary);
    border: 1px solid var(--card-border);
    border-radius: 8px;
    padding: 1.5rem;
}

.tool-detail-section h4 {
    color: var(--text-primary);
    font-weight: 600;
    margin-bottom: 1rem;
    display: flex;
    align-items: center;
    gap: 0.5rem;
}

.tool-detail-section h4 svg {
    color: var(--accent-primary);
}

.tool-capabilities-list {
    display: flex;
    flex-direction: column;
    gap: 1rem;
}

.tool-capability-item {
    background: var(--card-bg);
    border: 1px solid var(--card-border);
    border-radius: 6px;
    padding: 1rem;
}

.tool-capability-item h5 {
    color: var(--text-primary);
    font-weight: 600;
    margin-bottom: 0.5rem;
}

.tool-capability-item p {
    color: var(--text-secondary);
    font-size: 0.875rem;
    line-height: 1.5;
    margin-bottom: 0.75rem;
}

.tool-capability-commands {
    display: flex;
    flex-wrap: wrap;
    gap: 0.375rem;
}

.tool-capability-command {
    background: var(--bg-secondary);
    color: var(--text-secondary);
    padding: 0.125rem 0.375rem;
    border-radius: 4px;
    font-size: 0.75rem;
    font-family: var(--font-mono);
    border: 1px solid var(--border-color);
}

.tool-installation-guides {
    display: flex;
    flex-direction: column;
    gap: 1rem;
}

.tool-installation-guide {
    background: var(--card-bg);
    border: 1px solid var(--card-border);
    border-radius: 6px;
    padding: 1rem;
}

.tool-installation-guide h5 {
    color: var(--text-primary);
    font-weight: 600;
    margin-bottom: 0.5rem;
}

.tool-installation-guide p {
    color: var(--text-secondary);
    font-size: 0.875rem;
    line-height: 1.5;
    margin-bottom: 0.75rem;
}

.tool-installation-commands {
    background: var(--bg-secondary);
    border: 1px solid var(--border-color);
    border-radius: 4px;
    padding: 0.75rem;
    font-family: var(--font-mono);
    font-size: 0.875rem;
    overflow-x: auto;
}

.tool-installation-commands pre {
    margin: 0;
    color: var(--text-primary);
    white-space: pre-wrap;
}

/* Loading States */
.tool-loading {
    display: flex;
    align-items: center;
    justify-content: center;
    padding: 2rem;
    color: var(--text-secondary);
}

.tool-loading-spinner {
    width: 20px;
    height: 20px;
    border: 2px solid var(--border-color);
    border-top: 2px solid var(--accent-primary);
    border-radius: 50%;
    animation: spin 1s linear infinite;
    margin-right: 0.5rem;
}

@keyframes spin {
    0% { transform: rotate(0deg); }
    100% { transform: rotate(360deg); }
}

/* Responsive Design */
@media (max-width: 768px) {
    .tool-status-content {
        flex-direction: column;
        gap: 1rem;
        align-items: flex-start;
    }

    .tool-status-header {
        flex-direction: column;
        gap: 1rem;
        align-items: flex-start;
    }

    .tool-manager-modal-content {
        width: 95vw;
        max-height: 95vh;
    }

    .tool-stat-cards {
        grid-template-columns: repeat(auto-fit, minmax(120px, 1fr));
    }

    .category-tabs {
        flex-wrap: wrap;
    }

    .tools-grid {
        grid-template-columns: 1fr;
    }

    .tool-detail-info {
        grid-template-columns: 1fr;
    }
}

/* Command Routing Styles */
.command-suggestions-popup {
    position: absolute;
    bottom: 10px;
    right: 10px;
    background: var(--card-bg);
    border: 1px solid var(--card-border);
    border-radius: 8px;
    box-shadow: 0 10px 25px rgba(0, 0, 0, 0.15);
    z-index: 1000;
    min-width: 300px;
    max-width: 400px;
    max-height: 300px;
    overflow-y: auto;
}

.suggestions-header {
    display: flex;
    justify-content: space-between;
    align-items: center;
    padding: 1rem;
    border-bottom: 1px solid var(--border-color);
    background: var(--bg-secondary);
    border-radius: 8px 8px 0 0;
}

.suggestions-header h4 {
    margin: 0;
    color: var(--text-primary);
    font-size: 0.875rem;
    font-weight: 600;
}

.close-suggestions {
    background: none;
    border: none;
    color: var(--text-secondary);
    cursor: pointer;
    font-size: 1.25rem;
    padding: 0;
    line-height: 1;
    transition: color 0.2s ease;
}

.close-suggestions:hover {
    color: var(--text-primary);
}

.suggestions-list {
    padding: 0.5rem;
}

.suggestion-item {
    display: flex;
    align-items: center;
    padding: 0.75rem;
    cursor: pointer;
    border-radius: 6px;
    margin-bottom: 0.25rem;
    transition: background-color 0.2s ease;
}

.suggestion-item:hover {
    background: var(--bg-secondary);
}

.suggestion-item:last-child {
    margin-bottom: 0;
}

.suggestion-item code {
    background: var(--bg-tertiary);
    color: var(--text-primary);
    padding: 0.25rem 0.5rem;
    border-radius: 4px;
    font-family: var(--font-mono);
    font-size: 0.875rem;
    border: 1px solid var(--border-color);
    flex: 1;
}

/* Command History Styles */
.command-history-panel {
    position: absolute;
    top: 40px;
    right: 10px;
    background: var(--card-bg);
    border: 1px solid var(--card-border);
    border-radius: 8px;
    box-shadow: 0 10px 25px rgba(0, 0, 0, 0.15);
    z-index: 1000;
    width: 350px;
    max-height: 400px;
    overflow-y: auto;
}

.history-header {
    display: flex;
    justify-content: space-between;
    align-items: center;
    padding: 1rem;
    border-bottom: 1px solid var(--border-color);
    background: var(--bg-secondary);
    border-radius: 8px 8px 0 0;
}

.history-header h4 {
    margin: 0;
    color: var(--text-primary);
    font-size: 0.875rem;
    font-weight: 600;
}

.command-history-list,
.tool-history-list {
    padding: 0.5rem;
}

.history-item,
.tool-history-item {
    display: flex;
    flex-direction: column;
    padding: 0.75rem;
    cursor: pointer;
    border-radius: 6px;
    margin-bottom: 0.25rem;
    transition: background-color 0.2s ease;
    border-left: 3px solid transparent;
}

.history-item:hover,
.tool-history-item:hover {
    background: var(--bg-secondary);
    border-left-color: var(--accent-primary);
}

.history-command,
.tool-history-command {
    font-family: var(--font-mono);
    font-size: 0.875rem;
    color: var(--text-primary);
    margin-bottom: 0.25rem;
    word-break: break-all;
}

.history-timestamp,
.tool-history-timestamp {
    font-size: 0.75rem;
    color: var(--text-tertiary);
}

/* Terminal Tab Indicators */
.terminal-tab.agent-active {
    background: linear-gradient(135deg, var(--accent-primary), var(--success-color));
    color: white;
    animation: pulse-agent 2s infinite;
}

.terminal-tab.agent-active .terminal-tab-name {
    color: white;
}

.terminal-tab.agent-active .terminal-tab-edit,
.terminal-tab.agent-active .terminal-tab-close {
    color: white;
    opacity: 0.8;
}

.terminal-tab.agent-active .terminal-tab-edit:hover,
.terminal-tab.agent-active .terminal-tab-close:hover {
    opacity: 1;
}

@keyframes pulse-agent {
    0%, 100% { opacity: 1; }
    50% { opacity: 0.8; }
}

/* Tool-specific Output Formatting */
.git-modified {
    color: var(--warning-color);
    font-weight: 600;
}

.git-untracked {
    color: var(--error-color);
    font-weight: 600;
}

.git-staged {
    color: var(--success-color);
    font-weight: 600;
}

.npm-warn {
    color: var(--warning-color);
    font-weight: 600;
}

.npm-error {
    color: var(--error-color);
    font-weight: 600;
}

.npm-success {
    color: var(--success-color);
    font-weight: 600;
}

.docker-header {
    color: var(--accent-primary);
    font-weight: 600;
    text-transform: uppercase;
}

.docker-status {
    color: var(--text-secondary);
    font-style: italic;
}

/* Command Input Enhancement */
.terminal-container.routing-enabled {
    position: relative;
}

.command-input-indicator {
    position: absolute;
    top: 5px;
    right: 10px;
    display: flex;
    align-items: center;
    gap: 0.5rem;
    font-size: 0.75rem;
    color: var(--text-tertiary);
}

.tool-indicator {
    display: flex;
    align-items: center;
    gap: 0.25rem;
    padding: 0.25rem 0.5rem;
    background: var(--bg-secondary);
    border: 1px solid var(--border-color);
    border-radius: 4px;
    font-family: var(--font-mono);
}

.tool-indicator.ai-tool {
    background: linear-gradient(135deg, var(--accent-primary), var(--success-color));
    color: white;
    border-color: transparent;
}

.tool-indicator.standard-tool {
    background: var(--bg-tertiary);
    color: var(--text-primary);
}

/* Command History Button */
.command-history-button {
    position: absolute;
    top: 10px;
    right: 50px;
    background: var(--bg-secondary);
    border: 1px solid var(--border-color);
    color: var(--text-secondary);
    padding: 0.5rem;
    border-radius: 6px;
    cursor: pointer;
    font-size: 0.875rem;
    transition: all 0.2s ease;
}

.command-history-button:hover {
    background: var(--bg-tertiary);
    color: var(--text-primary);
    border-color: var(--border-hover);
}

.command-history-button svg {
    width: 16px;
    height: 16px;
}

/* Tool History Panel */
.tool-history-panel {
    position: absolute;
    top: 10px;
    left: 10px;
    background: var(--card-bg);
    border: 1px solid var(--card-border);
    border-radius: 8px;
    box-shadow: 0 10px 25px rgba(0, 0, 0, 0.15);
    z-index: 1000;
    width: 300px;
    max-height: 350px;
    overflow-y: auto;
}

/* Enhanced Terminal Output for Routing */
.terminal-output.routing-enhanced {
    position: relative;
}

.terminal-output.routing-enhanced .command-line {
    border-left: 3px solid transparent;
    padding-left: 0.5rem;
    margin-left: -0.5rem;
}

.terminal-output.routing-enhanced .command-line.routed {
    border-left-color: var(--accent-primary);
}

.terminal-output.routing-enhanced .command-line.agent-command {
    border-left-color: var(--success-color);
    background: rgba(16, 185, 129, 0.1);
}

.terminal-output.routing-enhanced .command-line.error-command {
    border-left-color: var(--error-color);
    background: rgba(239, 68, 68, 0.1);
}

/* Responsive Design for Command Routing */
@media (max-width: 768px) {
    .command-suggestions-popup,
    .command-history-panel,
    .tool-history-panel {
        position: fixed;
        top: 50%;
        left: 50%;
        transform: translate(-50%, -50%);
        width: 90vw;
        max-width: 400px;
        max-height: 70vh;
    }
    
    .command-input-indicator {
        position: static;
        margin-top: 0.5rem;
        justify-content: flex-start;
    }
    
    .command-history-button {
        position: static;
        margin-top: 0.5rem;
        align-self: flex-start;
    }
}

/* Animation for routing feedback */
@keyframes command-routing {
    0% { border-left-color: transparent; }
    50% { border-left-color: var(--accent-primary); }
    100% { border-left-color: transparent; }
}

.terminal-line.routing {
    animation: command-routing 1s ease-in-out;
}

/* Tool suggestion badges */
.tool-suggestion-badge {
    display: inline-flex;
    align-items: center;
    gap: 0.25rem;
    padding: 0.125rem 0.375rem;
    background: var(--bg-secondary);
    border: 1px solid var(--border-color);
    border-radius: 12px;
    font-size: 0.75rem;
    color: var(--text-secondary);
    margin-right: 0.5rem;
    margin-top: 0.25rem;
}

.tool-suggestion-badge.ai-tool {
    background: linear-gradient(135deg, var(--accent-primary), var(--success-color));
    color: white;
    border-color: transparent;
}

/* Enhanced scrollbars for routing panels */
.command-suggestions-popup::-webkit-scrollbar,
.command-history-panel::-webkit-scrollbar,
.tool-history-panel::-webkit-scrollbar {
    width: 6px;
}

.command-suggestions-popup::-webkit-scrollbar-track,
.command-history-panel::-webkit-scrollbar-track,
.tool-history-panel::-webkit-scrollbar-track {
    background: var(--bg-secondary);
    border-radius: 3px;
}

.command-suggestions-popup::-webkit-scrollbar-thumb,
.command-history-panel::-webkit-scrollbar-thumb,
.tool-history-panel::-webkit-scrollbar-thumb {
    background: var(--border-color);
    border-radius: 3px;
}

.command-suggestions-popup::-webkit-scrollbar-thumb:hover,
.command-history-panel::-webkit-scrollbar-thumb:hover,
.tool-history-panel::-webkit-scrollbar-thumb:hover {
    background: var(--border-hover);
}

/* ================================
   Layout Management System
   ================================ */

/* Layout Controls */
.layout-controls-group {
    display: flex;
    align-items: center;
    gap: 0.25rem;
    position: relative;
}

.workspace-control-btn {
    background: var(--input-bg);
    border: 1px solid var(--border-color);
    border-radius: 0.375rem;
    padding: 0.5rem;
    cursor: pointer;
    transition: all 0.2s ease;
    display: flex;
    align-items: center;
    justify-content: center;
    gap: 0.25rem;
    color: var(--text-secondary);
}

.workspace-control-btn:hover {
    background: var(--bg-tertiary);
    border-color: var(--border-hover);
    color: var(--text-primary);
}

.workspace-control-btn.active {
    background: var(--accent-primary);
    border-color: var(--accent-primary);
    color: white;
}

.workspace-control-btn svg {
    transition: transform 0.2s ease;
}

.workspace-control-btn:hover svg {
    transform: scale(1.1);
}

/* Layout Presets Dropdown */
.layout-presets-dropdown {
    position: absolute;
    top: 100%;
    left: 0;
    background: var(--card-bg);
    border: 1px solid var(--border-color);
    border-radius: 0.5rem;
    padding: 0.5rem;
    box-shadow: 0 10px 25px rgba(0, 0, 0, 0.1);
    z-index: 1000;
    min-width: 200px;
    max-width: 300px;
}

.layout-presets-dropdown .dropdown-header {
    font-weight: 600;
    color: var(--text-primary);
    padding: 0.5rem 0;
    border-bottom: 1px solid var(--border-color);
    margin-bottom: 0.5rem;
}

.preset-list {
    display: flex;
    flex-direction: column;
    gap: 0.25rem;
}

.preset-item {
    display: flex;
    align-items: center;
    gap: 0.75rem;
    padding: 0.5rem;
    border-radius: 0.375rem;
    cursor: pointer;
    transition: all 0.2s ease;
    border: 1px solid transparent;
}

.preset-item:hover {
    background: var(--bg-tertiary);
    border-color: var(--border-color);
}

.preset-item.active {
    background: var(--accent-primary);
    color: white;
    border-color: var(--accent-primary);
}

.preset-preview {
    width: 40px;
    height: 24px;
    border: 1px solid var(--border-color);
    border-radius: 0.25rem;
    display: flex;
    flex-shrink: 0;
    background: var(--bg-secondary);
}

.preset-preview.single-pane {
    background: linear-gradient(var(--accent-primary), var(--accent-primary));
}

.preset-preview.vertical-split {
    background: linear-gradient(90deg, var(--accent-primary) 50%, var(--success-color) 50%);
}

.preset-preview.horizontal-split {
    background: linear-gradient(var(--accent-primary) 50%, var(--success-color) 50%);
}

.preset-preview.three-pane {
    background: linear-gradient(90deg, var(--accent-primary) 33%, var(--success-color) 33%, var(--success-color) 67%, var(--warning-color) 67%);
}

.preset-preview.four-pane {
    background: 
        linear-gradient(90deg, var(--accent-primary) 50%, var(--success-color) 50%),
        linear-gradient(var(--warning-color) 50%, var(--error-color) 50%);
    background-size: 100% 50%;
    background-position: 0 0, 0 50%;
    background-repeat: no-repeat;
}

.preset-info {
    flex: 1;
}

.preset-name {
    font-weight: 500;
    font-size: 0.875rem;
}

.preset-description {
    font-size: 0.75rem;
    color: var(--text-tertiary);
    margin-top: 0.125rem;
}

.dropdown-separator {
    height: 1px;
    background: var(--border-color);
    margin: 0.5rem 0;
}

.dropdown-action-btn {
    display: flex;
    align-items: center;
    gap: 0.5rem;
    width: 100%;
    padding: 0.5rem;
    background: transparent;
    border: 1px solid var(--border-color);
    border-radius: 0.375rem;
    cursor: pointer;
    transition: all 0.2s ease;
    font-size: 0.875rem;
    color: var(--text-secondary);
    margin-bottom: 0.25rem;
}

.dropdown-action-btn:hover {
    background: var(--bg-tertiary);
    color: var(--text-primary);
    border-color: var(--border-hover);
}

/* Layout Panes Container */
.layout-panes-container {
    position: relative;
    width: 100%;
    height: 100%;
    display: grid;
    gap: 4px;
    padding: 4px;
    background: var(--bg-secondary);
    border-radius: 0.5rem;
    overflow: hidden;
}

/* Single Pane Layout */
.layout-panes-container.single-pane {
    grid-template-columns: 1fr;
    grid-template-rows: 1fr;
}

/* Vertical Split Layout */
.layout-panes-container.vertical-split {
    grid-template-columns: 1fr 1fr;
    grid-template-rows: 1fr;
}

/* Horizontal Split Layout */
.layout-panes-container.horizontal-split {
    grid-template-columns: 1fr;
    grid-template-rows: 1fr 1fr;
}

/* Three Pane Vertical Layout */
.layout-panes-container.three-pane-vertical {
    grid-template-columns: 1fr 1fr 1fr;
    grid-template-rows: 1fr;
}

/* Four Pane Grid Layout */
.layout-panes-container.four-pane-grid {
    grid-template-columns: 1fr 1fr;
    grid-template-rows: 1fr 1fr;
}

/* Layout Pane */
.layout-pane {
    position: relative;
    background: var(--card-bg);
    border: 1px solid var(--border-color);
    border-radius: 0.375rem;
    display: flex;
    flex-direction: column;
    overflow: hidden;
    min-height: 200px;
    min-width: 200px;
}

.layout-pane.active {
    border-color: var(--accent-primary);
    box-shadow: 0 0 0 1px var(--accent-primary);
}

.layout-pane.placeholder {
    border-style: dashed;
    background: var(--bg-tertiary);
    display: flex;
    align-items: center;
    justify-content: center;
    color: var(--text-tertiary);
}

.layout-pane.placeholder .placeholder-content {
    text-align: center;
    padding: 2rem;
}

.layout-pane.placeholder .placeholder-icon {
    font-size: 2rem;
    margin-bottom: 0.5rem;
}

.layout-pane.placeholder .placeholder-text {
    font-size: 0.875rem;
}

/* Pane Header */
.pane-header {
    display: flex;
    align-items: center;
    justify-content: space-between;
    padding: 0.5rem 0.75rem;
    background: var(--bg-secondary);
    border-bottom: 1px solid var(--border-color);
    min-height: 40px;
}

.pane-title {
    font-size: 0.875rem;
    font-weight: 500;
    color: var(--text-primary);
    flex: 1;
}

.pane-controls {
    display: flex;
    align-items: center;
    gap: 0.25rem;
}

.pane-control-btn {
    background: transparent;
    border: 1px solid transparent;
    border-radius: 0.25rem;
    padding: 0.25rem;
    cursor: pointer;
    transition: all 0.2s ease;
    color: var(--text-tertiary);
    display: flex;
    align-items: center;
    justify-content: center;
}

.pane-control-btn:hover {
    background: var(--bg-tertiary);
    border-color: var(--border-color);
    color: var(--text-primary);
}

/* Pane Content */
.pane-content {
    flex: 1;
    position: relative;
    overflow: hidden;
}

/* Resize Handles */
.resize-handle {
    position: absolute;
    background: transparent;
    z-index: 10;
}

.resize-handle:hover {
    background: var(--accent-primary);
    opacity: 0.5;
}

.resize-handle-right {
    top: 0;
    right: -2px;
    width: 4px;
    height: 100%;
    cursor: ew-resize;
}

.resize-handle-bottom {
    bottom: -2px;
    left: 0;
    width: 100%;
    height: 4px;
    cursor: ns-resize;
}

.resize-handle-corner {
    bottom: -2px;
    right: -2px;
    width: 8px;
    height: 8px;
    cursor: nw-resize;
}

/* Comparison Mode */
.comparison-mode-overlay {
    position: absolute;
    top: 0;
    left: 0;
    right: 0;
    background: var(--card-bg);
    border-bottom: 1px solid var(--border-color);
    z-index: 20;
    padding: 0.5rem 1rem;
}

.comparison-header {
    display: flex;
    align-items: center;
    justify-content: space-between;
}

.comparison-title {
    font-weight: 600;
    color: var(--text-primary);
    display: flex;
    align-items: center;
    gap: 0.5rem;
}

.comparison-title::before {
    content: "⚖️";
    font-size: 1.25rem;
}

.comparison-controls {
    display: flex;
    align-items: center;
    gap: 0.5rem;
}

.comparison-control-btn {
    display: flex;
    align-items: center;
    gap: 0.375rem;
    padding: 0.375rem 0.75rem;
    background: var(--input-bg);
    border: 1px solid var(--border-color);
    border-radius: 0.375rem;
    cursor: pointer;
    transition: all 0.2s ease;
    font-size: 0.875rem;
    color: var(--text-secondary);
}

.comparison-control-btn:hover {
    background: var(--bg-tertiary);
    border-color: var(--border-hover);
    color: var(--text-primary);
}

.comparison-control-btn.active {
    background: var(--accent-primary);
    border-color: var(--accent-primary);
    color: white;
}

/* Layout Manager Modal */
.layout-manager-modal-content {
    width: 90vw;
    max-width: 800px;
    max-height: 90vh;
}

.layout-stats-section {
    margin-bottom: 1.5rem;
}

.layout-stat-cards {
    display: grid;
    grid-template-columns: repeat(auto-fit, minmax(150px, 1fr));
    gap: 1rem;
}

.layout-stat-card {
    background: var(--bg-secondary);
    border: 1px solid var(--border-color);
    border-radius: 0.5rem;
    padding: 1rem;
    text-align: center;
    transition: all 0.2s ease;
}

.layout-stat-card:hover {
    border-color: var(--accent-primary);
    transform: translateY(-2px);
}

.layout-stat-card .stat-icon {
    font-size: 1.5rem;
    margin-bottom: 0.5rem;
}

.layout-stat-card .stat-number {
    font-size: 1.25rem;
    font-weight: 700;
    color: var(--accent-primary);
    margin-bottom: 0.25rem;
}

.layout-stat-card .stat-label {
    font-size: 0.875rem;
    color: var(--text-secondary);
}

/* Layout Categories */
.layout-categories-section {
    margin-bottom: 1.5rem;
}

.category-tabs {
    display: flex;
    gap: 0.5rem;
    margin-bottom: 1rem;
    border-bottom: 1px solid var(--border-color);
    padding-bottom: 0.5rem;
}

.category-tab {
    padding: 0.5rem 1rem;
    background: transparent;
    border: 1px solid transparent;
    border-radius: 0.375rem;
    cursor: pointer;
    transition: all 0.2s ease;
    font-size: 0.875rem;
    color: var(--text-secondary);
}

.category-tab:hover {
    background: var(--bg-tertiary);
    color: var(--text-primary);
}

.category-tab.active {
    background: var(--accent-primary);
    color: white;
    border-color: var(--accent-primary);
}

/* Layouts Grid */
.layouts-grid {
    display: grid;
    grid-template-columns: repeat(auto-fill, minmax(200px, 1fr));
    gap: 1rem;
    max-height: 300px;
    overflow-y: auto;
}

.layout-card {
    background: var(--card-bg);
    border: 1px solid var(--border-color);
    border-radius: 0.5rem;
    padding: 1rem;
    cursor: pointer;
    transition: all 0.2s ease;
    position: relative;
}

.layout-card:hover {
    border-color: var(--accent-primary);
    transform: translateY(-2px);
    box-shadow: 0 4px 12px rgba(0, 0, 0, 0.1);
}

.layout-card.active {
    border-color: var(--accent-primary);
    background: var(--accent-primary);
    color: white;
}

.layout-card .layout-preview-mini {
    width: 100%;
    height: 60px;
    border: 1px solid var(--border-color);
    border-radius: 0.25rem;
    margin-bottom: 0.75rem;
    display: flex;
    background: var(--bg-secondary);
}

.layout-card .layout-name {
    font-weight: 600;
    margin-bottom: 0.25rem;
}

.layout-card .layout-description {
    font-size: 0.75rem;
    color: var(--text-tertiary);
    margin-bottom: 0.5rem;
}

.layout-card .layout-meta {
    display: flex;
    justify-content: space-between;
    align-items: center;
    font-size: 0.75rem;
    color: var(--text-tertiary);
}

.layout-card .layout-actions {
    position: absolute;
    top: 0.5rem;
    right: 0.5rem;
    display: flex;
    gap: 0.25rem;
    opacity: 0;
    transition: opacity 0.2s ease;
}

.layout-card:hover .layout-actions {
    opacity: 1;
}

.layout-action-btn {
    background: var(--card-bg);
    border: 1px solid var(--border-color);
    border-radius: 0.25rem;
    padding: 0.25rem;
    cursor: pointer;
    transition: all 0.2s ease;
    color: var(--text-secondary);
}

.layout-action-btn:hover {
    background: var(--accent-primary);
    border-color: var(--accent-primary);
    color: white;
}

/* Layout Actions */
.layout-actions-section {
    border-top: 1px solid var(--border-color);
    padding-top: 1rem;
}

.action-buttons {
    display: flex;
    gap: 0.75rem;
    flex-wrap: wrap;
}

.action-btn {
    display: flex;
    align-items: center;
    gap: 0.5rem;
    padding: 0.75rem 1rem;
    border-radius: 0.5rem;
    cursor: pointer;
    transition: all 0.2s ease;
    font-weight: 500;
    border: 1px solid transparent;
}

.action-btn.primary {
    background: var(--accent-primary);
    color: white;
    border-color: var(--accent-primary);
}

.action-btn.primary:hover {
    background: var(--accent-hover);
    border-color: var(--accent-hover);
    transform: translateY(-1px);
}

.action-btn.secondary {
    background: var(--input-bg);
    color: var(--text-primary);
    border-color: var(--border-color);
}

.action-btn.secondary:hover {
    background: var(--bg-tertiary);
    border-color: var(--border-hover);
    transform: translateY(-1px);
}

/* Save Layout Modal */
.save-layout-modal-content {
    width: 90vw;
    max-width: 500px;
}

.form-group {
    margin-bottom: 1rem;
}

.form-group label {
    display: block;
    margin-bottom: 0.5rem;
    font-weight: 500;
    color: var(--text-primary);
}

.form-input,
.form-textarea {
    width: 100%;
    padding: 0.75rem;
    border: 1px solid var(--border-color);
    border-radius: 0.375rem;
    background: var(--input-bg);
    color: var(--text-primary);
    font-family: inherit;
    transition: all 0.2s ease;
}

.form-input:focus,
.form-textarea:focus {
    outline: none;
    border-color: var(--accent-primary);
    box-shadow: 0 0 0 2px rgba(59, 130, 246, 0.1);
}

.form-textarea {
    resize: vertical;
    min-height: 80px;
}

.layout-preview {
    width: 100%;
    height: 120px;
    border: 1px solid var(--border-color);
    border-radius: 0.375rem;
    background: var(--bg-secondary);
    display: flex;
    align-items: center;
    justify-content: center;
    color: var(--text-tertiary);
}

.form-actions {
    display: flex;
    gap: 0.75rem;
    justify-content: flex-end;
    margin-top: 1.5rem;
    padding-top: 1rem;
    border-top: 1px solid var(--border-color);
}

/* Import Layout Modal */
.import-layout-modal-content {
    width: 90vw;
    max-width: 600px;
}

.layout-json-input {
    font-family: var(--font-mono);
    font-size: 0.875rem;
    min-height: 200px;
}

.file-input {
    width: 100%;
    padding: 0.75rem;
    border: 2px dashed var(--border-color);
    border-radius: 0.375rem;
    background: var(--bg-secondary);
    cursor: pointer;
    transition: all 0.2s ease;
}

.file-input:hover {
    border-color: var(--accent-primary);
    background: var(--bg-tertiary);
}

.layout-validation {
    background: var(--success-color);
    color: white;
    padding: 0.75rem;
    border-radius: 0.375rem;
    margin-top: 0.5rem;
}

.validation-status {
    display: flex;
    align-items: center;
    gap: 0.5rem;
    font-weight: 500;
    margin-bottom: 0.5rem;
}

.layout-info {
    font-size: 0.875rem;
    opacity: 0.9;
}

/* Responsive Design */
@media (max-width: 768px) {
    .layout-controls-group {
        flex-wrap: wrap;
        gap: 0.5rem;
    }
    
    .layout-presets-dropdown {
        position: fixed;
        top: 50%;
        left: 50%;
        transform: translate(-50%, -50%);
        width: 90vw;
        max-width: 400px;
    }
    
    .layout-panes-container.four-pane-grid {
        grid-template-columns: 1fr;
        grid-template-rows: repeat(4, 1fr);
    }
    
    .layout-panes-container.three-pane-vertical {
        grid-template-columns: 1fr;
        grid-template-rows: repeat(3, 1fr);
    }
    
    .layouts-grid {
        grid-template-columns: 1fr;
    }
    
    .action-buttons {
        flex-direction: column;
    }
}

/* Animation classes */
.layout-pane.entering {
    animation: paneEnter 0.3s ease-out;
}

.layout-pane.exiting {
    animation: paneExit 0.3s ease-in;
}

@keyframes paneEnter {
    from {
        opacity: 0;
        transform: scale(0.9);
    }
    to {
        opacity: 1;
        transform: scale(1);
    }
}

@keyframes paneExit {
    from {
        opacity: 1;
        transform: scale(1);
    }
    to {
        opacity: 0;
        transform: scale(0.9);
    }
}

/* Smooth transitions */
.layout-panes-container {
    transition: all 0.3s ease;
}

.layout-pane {
    transition: all 0.2s ease;
}

.pane-header {
    transition: background-color 0.2s ease;
}

.workspace-control-btn.active {
    animation: pulse 2s infinite;
}

@keyframes pulse {
    0%, 100% {
        box-shadow: 0 0 0 0 rgba(59, 130, 246, 0.4);
    }
    50% {
        box-shadow: 0 0 0 4px rgba(59, 130, 246, 0);
    }
}

/* =================================
   COLLABORATION FEATURES STYLES
   ================================= */

/* Collaboration Section in Sidebar */
.collaboration-section {
    margin-bottom: 1.5rem;
    padding: 1rem;
    border: 1px solid var(--border-color);
    border-radius: 0.5rem;
    background: var(--card-bg);
}

.collaboration-section .section-header {
    display: flex;
    justify-content: space-between;
    align-items: center;
    margin-bottom: 1rem;
    padding-bottom: 0.5rem;
    border-bottom: 1px solid var(--border-color);
}

.collaboration-section .section-header h3,
.collaboration-section .section-header h4 {
    margin: 0;
    font-size: 0.9rem;
    font-weight: 600;
    color: var(--text-primary);
}

.shared-sessions-list,
.participants-list {
    max-height: 200px;
    overflow-y: auto;
}

.session-item,
.participant-item {
    display: flex;
    justify-content: space-between;
    align-items: center;
    padding: 0.75rem;
    margin-bottom: 0.5rem;
    border: 1px solid var(--border-color);
    border-radius: 0.375rem;
    background: var(--bg-tertiary);
}

.session-info h5 {
    margin: 0 0 0.25rem 0;
    font-size: 0.8rem;
    font-weight: 600;
    color: var(--text-primary);
}

.session-info p {
    margin: 0 0 0.25rem 0;
    font-size: 0.7rem;
    color: var(--text-secondary);
}

.participant-count,
.host-badge {
    font-size: 0.6rem;
    padding: 0.2rem 0.4rem;
    border-radius: 0.25rem;
    background: var(--accent-primary);
    color: white;
}

.participant-info {
    display: flex;
    align-items: center;
    gap: 0.5rem;
}

.participant-name {
    font-size: 0.8rem;
    font-weight: 500;
    color: var(--text-primary);
}

.status-indicator {
    width: 8px;
    height: 8px;
    border-radius: 50%;
    background: var(--success-color);
}

.status-indicator.recording {
    background: var(--error-color);
    animation: pulse 1s infinite;
}

.status-indicator.stopped {
    background: var(--text-tertiary);
}

/* Session Sharing Modal */
#session-sharing-modal {
    display: none;
    position: fixed;
    top: 0;
    left: 0;
    width: 100%;
    height: 100%;
    background: rgba(0, 0, 0, 0.5);
    z-index: 1000;
}

#session-sharing-modal .modal-content {
    position: absolute;
    top: 50%;
    left: 50%;
    transform: translate(-50%, -50%);
    width: 90%;
    max-width: 500px;
    background: var(--card-bg);
    border-radius: 0.5rem;
    box-shadow: 0 10px 25px rgba(0, 0, 0, 0.15);
}

.modal-header {
    display: flex;
    justify-content: space-between;
    align-items: center;
    padding: 1.5rem 1.5rem 1rem 1.5rem;
    border-bottom: 1px solid var(--border-color);
}

.modal-header h3 {
    margin: 0;
    font-size: 1.1rem;
    font-weight: 600;
    color: var(--text-primary);
}

.modal-close {
    background: none;
    border: none;
    font-size: 1.5rem;
    color: var(--text-secondary);
    cursor: pointer;
    padding: 0;
    width: 24px;
    height: 24px;
    display: flex;
    align-items: center;
    justify-content: center;
}

.modal-close:hover {
    color: var(--text-primary);
}

.modal-body {
    padding: 1.5rem;
}

.modal-footer {
    display: flex;
    justify-content: flex-end;
    gap: 0.75rem;
    padding: 1rem 1.5rem 1.5rem 1.5rem;
    border-top: 1px solid var(--border-color);
}

.form-group {
    margin-bottom: 1rem;
}

.form-group label {
    display: block;
    margin-bottom: 0.5rem;
    font-size: 0.9rem;
    font-weight: 500;
    color: var(--text-primary);
}

.form-control {
    width: 100%;
    padding: 0.75rem;
    border: 1px solid var(--input-border);
    border-radius: 0.375rem;
    background: var(--input-bg);
    color: var(--text-primary);
    font-size: 0.9rem;
}

.form-control:focus {
    outline: none;
    border-color: var(--accent-primary);
    box-shadow: 0 0 0 3px rgba(59, 130, 246, 0.1);
}

.permissions-grid {
    display: grid;
    gap: 0.5rem;
}

.checkbox-label {
    display: flex;
    align-items: center;
    gap: 0.5rem;
    font-size: 0.9rem;
    color: var(--text-primary);
    cursor: pointer;
}

.checkbox-label input[type="checkbox"] {
    margin: 0;
}

/* Comments Panel */
.comments-panel {
    position: fixed;
    right: -400px;
    top: 0;
    width: 350px;
    height: 100vh;
    background: var(--card-bg);
    border-left: 1px solid var(--border-color);
    transition: right 0.3s ease;
    z-index: 100;
    display: flex;
    flex-direction: column;
}

.comments-panel.open {
    right: 0;
}

.comments-header {
    display: flex;
    justify-content: space-between;
    align-items: center;
    padding: 1rem;
    border-bottom: 1px solid var(--border-color);
}

.comments-header h4 {
    margin: 0;
    font-size: 1rem;
    font-weight: 600;
    color: var(--text-primary);
}

.comments-content {
    flex: 1;
    display: flex;
    flex-direction: column;
    overflow: hidden;
}

.comments-list {
    flex: 1;
    overflow-y: auto;
    padding: 1rem;
}

.comment-item {
    margin-bottom: 1rem;
    padding: 0.75rem;
    border: 1px solid var(--border-color);
    border-radius: 0.375rem;
    background: var(--bg-tertiary);
}

.comment-header {
    display: flex;
    justify-content: space-between;
    align-items: center;
    margin-bottom: 0.5rem;
}

.comment-author {
    font-size: 0.8rem;
    font-weight: 600;
    color: var(--text-primary);
}

.comment-time {
    font-size: 0.7rem;
    color: var(--text-secondary);
}

.comment-content {
    font-size: 0.9rem;
    color: var(--text-primary);
    margin-bottom: 0.5rem;
}

.comment-position {
    font-size: 0.7rem;
    color: var(--text-tertiary);
    font-family: var(--font-mono);
}

.comment-input-area {
    padding: 1rem;
    border-top: 1px solid var(--border-color);
    display: flex;
    flex-direction: column;
    gap: 0.5rem;
}

.comment-input-area textarea {
    resize: vertical;
    min-height: 60px;
}

/* Recording Controls */
.recording-controls {
    position: fixed;
    bottom: 20px;
    right: 20px;
    width: 300px;
    background: var(--card-bg);
    border: 1px solid var(--border-color);
    border-radius: 0.5rem;
    box-shadow: 0 4px 12px rgba(0, 0, 0, 0.1);
    z-index: 200;
}

.recording-header {
    display: flex;
    justify-content: space-between;
    align-items: center;
    padding: 1rem 1rem 0.5rem 1rem;
    border-bottom: 1px solid var(--border-color);
}

.recording-header h4 {
    margin: 0;
    font-size: 0.9rem;
    font-weight: 600;
    color: var(--text-primary);
}

.recording-status {
    display: flex;
    align-items: center;
    gap: 0.5rem;
}

.recording-status .status-text {
    font-size: 0.8rem;
    color: var(--text-secondary);
}

.recording-actions {
    padding: 1rem;
    display: flex;
    gap: 0.5rem;
}

.recordings-list {
    max-height: 200px;
    overflow-y: auto;
    padding: 0 1rem 1rem 1rem;
}

.recordings-list h5 {
    margin: 0 0 0.5rem 0;
    font-size: 0.8rem;
    font-weight: 600;
    color: var(--text-primary);
}

.recording-item {
    display: flex;
    justify-content: space-between;
    align-items: center;
    padding: 0.5rem;
    margin-bottom: 0.5rem;
    border: 1px solid var(--border-color);
    border-radius: 0.25rem;
    background: var(--bg-tertiary);
}

.recording-info h6 {
    margin: 0 0 0.25rem 0;
    font-size: 0.8rem;
    font-weight: 600;
    color: var(--text-primary);
}

.recording-info p {
    margin: 0;
    font-size: 0.7rem;
    color: var(--text-secondary);
}

/* Empty States */
.empty-state {
    text-align: center;
    padding: 2rem 1rem;
    color: var(--text-tertiary);
}

.empty-state p {
    margin: 0;
    font-size: 0.8rem;
}

/* Notifications */
.notification {
    position: fixed;
    top: 20px;
    right: 20px;
    padding: 1rem 1.5rem;
    border-radius: 0.5rem;
    color: white;
    font-size: 0.9rem;
    font-weight: 500;
    z-index: 1001;
    animation: slideIn 0.3s ease;
}

.notification-success {
    background: var(--success-color);
}

.notification-info {
    background: var(--accent-primary);
}

.notification-warning {
    background: var(--warning-color);
}

.notification-error {
    background: var(--error-color);
}

@keyframes slideIn {
    from {
        transform: translateX(100%);
        opacity: 0;
    }
    to {
        transform: translateX(0);
        opacity: 1;
    }
}

/* Button Variants */
.btn-sm {
    padding: 0.5rem 0.75rem;
    font-size: 0.8rem;
}

.btn-primary {
    background: var(--accent-primary);
    color: white;
    border: 1px solid var(--accent-primary);
}

.btn-primary:hover {
    background: var(--accent-hover);
    border-color: var(--accent-hover);
}

.btn-secondary {
    background: var(--bg-tertiary);
    color: var(--text-primary);
    border: 1px solid var(--border-color);
}

.btn-secondary:hover {
    background: var(--border-hover);
}

.btn-danger {
    background: var(--error-color);
    color: white;
    border: 1px solid var(--error-color);
}

.btn-danger:hover {
    background: #dc2626;
    border-color: #dc2626;
}

.btn:disabled {
    opacity: 0.6;
    cursor: not-allowed;
}

.btn:disabled:hover {
    background: initial;
    border-color: initial;
}<|MERGE_RESOLUTION|>--- conflicted
+++ resolved
@@ -912,100 +912,6 @@
     overflow: auto;
     background-color: rgba(0, 0, 0, 0.5);
     backdrop-filter: blur(4px);
-<<<<<<< HEAD
-}
-
-.qr-modal.show {
-    display: flex;
-    align-items: center;
-    justify-content: center;
-}
-
-.qr-modal-content {
-    background: var(--card-bg);
-    border: 1px solid var(--card-border);
-    border-radius: 1rem;
-    padding: 2rem;
-    max-width: 400px;
-    width: 90%;
-    position: relative;
-    box-shadow: 0 20px 25px -5px rgb(0 0 0 / 0.1), 0 10px 10px -5px rgb(0 0 0 / 0.04);
-}
-
-.qr-modal-header {
-    display: flex;
-    justify-content: space-between;
-    align-items: center;
-    margin-bottom: 1.5rem;
-}
-
-.qr-modal-header h3 {
-    margin: 0;
-    color: var(--text-primary);
-    font-size: 1.25rem;
-    font-weight: 600;
-}
-
-.qr-close {
-    background: none;
-    border: none;
-    font-size: 1.5rem;
-    cursor: pointer;
-    color: var(--text-secondary);
-    padding: 0;
-    display: flex;
-    align-items: center;
-    justify-content: center;
-    width: 2rem;
-    height: 2rem;
-    border-radius: 0.5rem;
-    transition: all 0.2s ease;
-}
-
-.qr-close:hover {
-    background: var(--bg-tertiary);
-    color: var(--text-primary);
-}
-
-.qr-modal-body {
-    text-align: center;
-}
-
-.qr-code-container {
-    background: white;
-    padding: 1rem;
-    border-radius: 0.75rem;
-    margin-bottom: 1rem;
-    display: inline-block;
-}
-
-.qr-code-container canvas {
-    display: block;
-}
-
-.qr-url {
-    font-family: var(--font-mono);
-    font-size: 0.875rem;
-    color: var(--text-secondary);
-    word-break: break-all;
-    margin-bottom: 1rem;
-    padding: 0.75rem;
-    background: var(--input-bg);
-    border-radius: 0.5rem;
-    border: 1px solid var(--border-color);
-}
-
-.qr-instructions {
-    font-size: 0.875rem;
-    color: var(--text-tertiary);
-    margin: 0;
-}
-
-/* Utility classes */
-.hidden {
-    display: none !important;
-=======
->>>>>>> a768f14c
 }
 
 .qr-modal.show {
