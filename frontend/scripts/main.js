--- conflicted
+++ resolved
@@ -8,8 +8,6 @@
         this.reconnectAttempts = 0;
         this.maxReconnectAttempts = 5;
         this.currentUuid = this.generateUUID();
-<<<<<<< HEAD
-=======
         this.isConnected = false;
         
         // Multi-terminal support
@@ -23,7 +21,6 @@
         this.projectTerminals = new Map(); // projectId -> Set of terminalIds
         this.terminalProjects = new Map(); // terminalId -> projectId
         this.pendingTerminalProjects = new Map(); // temporary storage for project association
->>>>>>> a768f14c
         
         this.initializeElements();
         this.attachEventListeners();
@@ -31,8 +28,6 @@
         this.initializeTheme();
         this.initializeTagline();
         this.checkUrlParams();
-<<<<<<< HEAD
-=======
         this.loadProjectTerminalAssociations();
         this.restoreActiveProject();
         this.initializeUI();
@@ -52,7 +47,6 @@
         
         // Initialize collaboration manager
         this.collaborationManager = new CollaborationManager(this);
->>>>>>> a768f14c
     }
     
     initializeElements() {
@@ -88,8 +82,6 @@
         this.qrClose = document.getElementById('qr-close');
         this.qrCanvas = document.getElementById('qr-canvas');
         this.qrUrl = document.getElementById('qr-url');
-<<<<<<< HEAD
-=======
         
         // UI Screen elements
         this.welcomeScreen = document.getElementById('welcome-screen');
@@ -158,7 +150,6 @@
         this.splitViewActive = false;
         this.splitViewOrientation = 'vertical'; // 'vertical' or 'horizontal'
         this.layoutMode = 'single'; // 'single', 'split', 'quad'
->>>>>>> a768f14c
     }
     
     attachEventListeners() {
@@ -183,8 +174,6 @@
             if (e.target === this.qrModal) this.hideQrCode();
         });
         
-<<<<<<< HEAD
-=======
         // UI Navigation controls
         this.showLoginBtn.addEventListener('click', () => this.showLoginModal());
         this.loginClose.addEventListener('click', () => this.hideLoginModal());
@@ -266,7 +255,6 @@
         // Initialize split view divider dragging
         this.initializeSplitViewDivider();
         
->>>>>>> a768f14c
         // Keyboard shortcuts
         document.addEventListener('keydown', (e) => {
             if (e.ctrlKey || e.metaKey) {
@@ -442,8 +430,6 @@
         this.saveSessionState(uuid);
     }
     
-<<<<<<< HEAD
-=======
     saveSessionState(uuid) {
         localStorage.setItem('lastConnectedUUID', uuid);
         localStorage.setItem('wasConnected', 'true');
@@ -476,7 +462,6 @@
         }
     }
     
->>>>>>> a768f14c
     handleConnectionError(message) {
         this.setConnectionState('disconnected');
         this.showError(message);
@@ -522,13 +507,10 @@
         const btnText = btn.querySelector('.btn-text');
         
         btn.classList.remove('connecting', 'connected');
-<<<<<<< HEAD
-=======
         
         // Update connection status for tool manager
         const wasConnected = this.isConnected;
         this.isConnected = (state === 'connected');
->>>>>>> a768f14c
         
         switch (state) {
             case 'connecting':
@@ -844,8 +826,6 @@
         alert(message);
     }
     
-<<<<<<< HEAD
-=======
     handleTerminalClosed(terminalId) {
         console.log('Terminal closed:', terminalId);
         
@@ -1026,7 +1006,6 @@
         this.setTheme(savedTheme);
     }
     
->>>>>>> a768f14c
     toggleTheme() {
         const currentTheme = document.documentElement.getAttribute('data-theme');
         const newTheme = currentTheme === 'dark' ? 'light' : 'dark';
@@ -1173,8 +1152,6 @@
     hideQrCode() {
         this.qrModal.classList.remove('show');
     }
-<<<<<<< HEAD
-=======
     
     // UI State Management
     initializeUI() {
@@ -5877,7 +5854,6 @@
         document.body.removeChild(a);
         URL.revokeObjectURL(url);
     }
->>>>>>> a768f14c
 }
 
 // Global functions
