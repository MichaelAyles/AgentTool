import express from 'express';
import cors from 'cors';
import { v4 as uuidv4 } from 'uuid';
import { TerminalManager } from './terminal';
import { WebSocketManager } from './websocket';
import { SessionDatabase, FileDatabase } from './database';
import { ProjectManager } from './project';
import { ToolDetectionService } from './tools';
import { CommandRoutingEngine } from './routing';
import { LayoutManager } from './layout';
import { CollaborationManager } from './collaboration';
import { AgentSystem } from './agents/agent-system';
import { AgentMessageBus } from './agents/message-bus';
import { AgentTask } from './agents/types';

export class DuckBridgeConnector {
  private app: express.Application;
  private terminalManager: TerminalManager;
  private websocketManager: WebSocketManager;
  private database: SessionDatabase;
  private fileDatabase: FileDatabase;
  private projectManager: ProjectManager;
  private toolDetectionService: ToolDetectionService;
  private commandRoutingEngine: CommandRoutingEngine;
  private layoutManager: LayoutManager;
  private collaborationManager: CollaborationManager;
  private agentSystem: AgentSystem;
  private messageBus: AgentMessageBus;
  private httpPort: number;
  private wsPort: number;
  private uuid: string;

  constructor(httpPort: number = 3001, wsPort: number = 3002) {
    this.httpPort = httpPort;
    this.wsPort = wsPort;
    this.uuid = uuidv4();

    // Initialize components
    this.database = new SessionDatabase();
    this.fileDatabase = new FileDatabase();
    this.terminalManager = new TerminalManager();
    this.projectManager = new ProjectManager();
    this.toolDetectionService = new ToolDetectionService();
    this.commandRoutingEngine = new CommandRoutingEngine(this.toolDetectionService);
    this.layoutManager = new LayoutManager(this.fileDatabase);
    this.collaborationManager = new CollaborationManager(this.fileDatabase);
    this.websocketManager = new WebSocketManager(this.wsPort, this.terminalManager, this.database);
    
    // Initialize agent system components
    this.messageBus = new AgentMessageBus();
    this.agentSystem = new AgentSystem({
      autoSpawnDefault: true,
      maxAgents: 10,
      enableLogging: true,
      enableMetrics: true,
      healthCheckInterval: 30000
    });
    
    // Set the routing engine and layout manager on the WebSocket manager
    this.websocketManager.setCommandRoutingEngine(this.commandRoutingEngine);
    this.websocketManager.setLayoutManager(this.layoutManager);
    this.websocketManager.setCollaborationManager(this.collaborationManager);

    // Setup Express app
    this.app = express();
    this.setupMiddleware();
    this.setupRoutes();
  }

  private setupMiddleware(): void {
    // CORS configuration
    this.app.use(cors({
      origin: [
        'http://localhost:3000',
        'http://localhost:8000',
        'https://frontend-three-delta-48.vercel.app',
        'https://vibe.theduck.chat',
        /\.vercel\.app$/
      ],
      credentials: true
    }));

    this.app.use(express.json());
    this.app.use(express.static('public'));

    // Request logging
    this.app.use((req, res, next) => {
      console.log(`${new Date().toISOString()} ${req.method} ${req.path}`);
      next();
    });
  }

  private setupRoutes(): void {
    // Health check endpoint
    this.app.get('/health', (req, res) => {
      const resourceUsage = this.terminalManager.getResourceUsage();
      res.json({
        status: 'healthy',
        uuid: this.uuid,
        timestamp: new Date().toISOString(),
        sessions: {
          active: resourceUsage.activeTerminals,
          total: resourceUsage.totalTerminals
        },
        websocket: {
          port: this.wsPort,
          clients: this.websocketManager.getConnectedClients().length
        },
        resources: {
          memory: {
            used: Math.round(resourceUsage.memoryUsage.heapUsed / 1024 / 1024),
            total: Math.round(resourceUsage.memoryUsage.heapTotal / 1024 / 1024),
            external: Math.round(resourceUsage.memoryUsage.external / 1024 / 1024),
            unit: 'MB'
          },
          limits: resourceUsage.limits
        }
      });
    });

    // Get connector info
    this.app.get('/info', (req, res) => {
      res.json({
        name: 'DuckBridge Connector',
        version: '0.1.0',
        uuid: this.uuid,
        platform: process.platform,
        node_version: process.version,
        uptime: process.uptime(),
        memory: process.memoryUsage(),
        websocket_url: `ws://localhost:${this.wsPort}`,
        http_url: `http://localhost:${this.httpPort}`
      });
    });

    // Generate new UUID
    this.app.post('/generate-uuid', (req, res) => {
      const newUuid = uuidv4();
      res.json({ 
        uuid: newUuid,
        websocket_url: `ws://localhost:${this.wsPort}`,
        instructions: [
          `Use this UUID to connect from the web interface`,
          `WebSocket endpoint: ws://localhost:${this.wsPort}`,
          `Or connect directly at: https://frontend-three-delta-48.vercel.app`
        ]
      });
    });

    // List active sessions
    this.app.get('/sessions', (req, res) => {
      const dbSessions = this.database.getActiveSessions();
      const terminalSessions = this.terminalManager.getActiveSessions();
      
      res.json({
        database_sessions: dbSessions,
        terminal_sessions: terminalSessions.map(ts => ({
          id: ts.id,
          uuid: ts.uuid,
          isActive: ts.isActive,
          createdAt: ts.createdAt,
          lastActivity: ts.lastActivity
        })),
        websocket_clients: this.websocketManager.getConnectedClients().map(client => ({
          uuid: client.uuid,
          authenticated: client.authenticated,
          lastPing: new Date(client.lastPing)
        }))
      });
    });

    // Terminate session
    this.app.delete('/sessions/:uuid', (req, res) => {
      const { uuid } = req.params;
      
      // Terminate terminal session
      const terminated = this.terminalManager.terminateSession(uuid);
      
      // Update database
      this.database.updateSessionStatus(uuid, 'terminated');
      
      res.json({
        success: terminated,
        message: terminated ? 'Session terminated' : 'Session not found'
      });
    });

<<<<<<< HEAD
=======
    // Project management endpoints
    this.app.get('/projects/:uuid', (req, res) => {
      const { uuid } = req.params;
      const projects = this.projectManager.getUserProjects(uuid);
      res.json({ projects });
    });

    this.app.post('/projects/:uuid', (req, res) => {
      const { uuid } = req.params;
      const { name, path, description, color, type, gitUrl, gitBranch, settings } = req.body;

      if (!name || !path) {
        return res.status(400).json({
          error: 'Missing required fields: name and path'
        });
      }

      // Validate Git requirements
      if (type === 'clone-git' && !gitUrl) {
        return res.status(400).json({
          error: 'Git URL is required for cloning repositories'
        });
      }

      try {
        const project = this.projectManager.createProject(uuid, name, path, {
          description,
          color,
          type,
          gitUrl,
          gitBranch,
          settings
        });

        res.json({
          success: true,
          project
        });
      } catch (error) {
        res.status(400).json({
          error: error instanceof Error ? error.message : 'Failed to create project'
        });
      }
    });

    this.app.get('/projects/:uuid/:projectId', (req, res) => {
      const { uuid, projectId } = req.params;
      const project = this.projectManager.getProject(uuid, projectId);
      
      if (!project) {
        return res.status(404).json({
          error: 'Project not found'
        });
      }

      res.json({ project });
    });

    this.app.put('/projects/:uuid/:projectId', (req, res) => {
      const { uuid, projectId } = req.params;
      const updates = req.body;

      const success = this.projectManager.updateProject(uuid, projectId, updates);
      
      if (!success) {
        return res.status(404).json({
          error: 'Project not found'
        });
      }

      const project = this.projectManager.getProject(uuid, projectId);
      res.json({
        success: true,
        project
      });
    });

    this.app.delete('/projects/:uuid/:projectId', (req, res) => {
      const { uuid, projectId } = req.params;
      const success = this.projectManager.deleteProject(uuid, projectId);
      
      res.json({
        success,
        message: success ? 'Project deleted' : 'Project not found'
      });
    });

    this.app.post('/projects/:uuid/:projectId/access', (req, res) => {
      const { uuid, projectId } = req.params;
      const project = this.projectManager.accessProject(uuid, projectId);
      
      if (!project) {
        return res.status(404).json({
          error: 'Project not found'
        });
      }

      res.json({
        success: true,
        project
      });
    });

    this.app.post('/projects/:uuid/:projectId/refresh-git', (req, res) => {
      const { uuid, projectId } = req.params;
      
      try {
        const gitInfo = this.projectManager.refreshGitInfo(uuid, projectId);
        
        if (!gitInfo) {
          return res.status(404).json({
            error: 'Project not found or not a git repository'
          });
        }

        res.json({
          success: true,
          gitInfo
        });
      } catch (error) {
        res.status(400).json({
          error: error instanceof Error ? error.message : 'Failed to refresh git info'
        });
      }
    });

    // Directory browsing endpoint
    this.app.get('/browse-directory', (req, res) => {
      const { path, type } = req.query;
      
      if (!path || typeof path !== 'string') {
        return res.status(400).json({
          success: false,
          error: 'Path parameter is required'
        });
      }

      try {
        const items = this.projectManager.browseDirectory(path as string, type as string);
        res.json({
          success: true,
          items,
          path
        });
      } catch (error) {
        res.status(400).json({
          success: false,
          error: error instanceof Error ? error.message : 'Failed to browse directory'
        });
      }
    });

    // Scan directory for git repositories
    this.app.get('/scan-git-repos', (req, res) => {
      const { path, depth } = req.query;
      
      if (!path || typeof path !== 'string') {
        return res.status(400).json({
          success: false,
          error: 'Path parameter is required'
        });
      }

      try {
        const maxDepth = parseInt(depth as string) || 3;
        const repos = this.projectManager.scanForGitRepositories(path as string, maxDepth);
        res.json({
          success: true,
          repositories: repos,
          path
        });
      } catch (error) {
        res.status(400).json({
          success: false,
          error: error instanceof Error ? error.message : 'Failed to scan for repositories'
        });
      }
    });

    // Tool Detection API endpoints
    this.app.get('/tools', async (req, res) => {
      try {
        const tools = await this.toolDetectionService.detectAllTools();
        res.json({
          success: true,
          tools,
          statistics: this.toolDetectionService.getToolStatistics()
        });
      } catch (error) {
        res.status(500).json({
          success: false,
          error: error instanceof Error ? error.message : 'Failed to detect tools'
        });
      }
    });

    this.app.get('/tools/:toolName', async (req, res) => {
      try {
        const { toolName } = req.params;
        const tool = await this.toolDetectionService.detectTool(toolName);
        res.json({
          success: true,
          tool
        });
      } catch (error) {
        res.status(404).json({
          success: false,
          error: error instanceof Error ? error.message : 'Tool not found'
        });
      }
    });

    this.app.post('/tools/:toolName/refresh', async (req, res) => {
      try {
        const { toolName } = req.params;
        const tool = await this.toolDetectionService.refreshToolStatus(toolName);
        res.json({
          success: true,
          tool
        });
      } catch (error) {
        res.status(500).json({
          success: false,
          error: error instanceof Error ? error.message : 'Failed to refresh tool status'
        });
      }
    });

    this.app.post('/tools/refresh', async (req, res) => {
      try {
        const tools = await this.toolDetectionService.refreshAllTools();
        res.json({
          success: true,
          tools,
          statistics: this.toolDetectionService.getToolStatistics()
        });
      } catch (error) {
        res.status(500).json({
          success: false,
          error: error instanceof Error ? error.message : 'Failed to refresh all tools'
        });
      }
    });

    this.app.get('/tools/category/:category', async (req, res) => {
      try {
        const { category } = req.params;
        const tools = this.toolDetectionService.getToolsByCategory(category);
        res.json({
          success: true,
          tools,
          category
        });
      } catch (error) {
        res.status(500).json({
          success: false,
          error: error instanceof Error ? error.message : 'Failed to get tools by category'
        });
      }
    });

    this.app.get('/tools/:toolName/install-guide', (req, res) => {
      try {
        const { toolName } = req.params;
        const guides = this.toolDetectionService.getInstallationGuides(toolName);
        res.json({
          success: true,
          guides,
          toolName
        });
      } catch (error) {
        res.status(500).json({
          success: false,
          error: error instanceof Error ? error.message : 'Failed to get installation guides'
        });
      }
    });

    this.app.get('/tools/statistics', (req, res) => {
      try {
        const statistics = this.toolDetectionService.getToolStatistics();
        res.json({
          success: true,
          statistics
        });
      } catch (error) {
        res.status(500).json({
          success: false,
          error: error instanceof Error ? error.message : 'Failed to get tool statistics'
        });
      }
    });

    this.app.get('/tools/installed', (req, res) => {
      try {
        const installedTools = this.toolDetectionService.getInstalledTools();
        res.json({
          success: true,
          tools: installedTools,
          count: installedTools.length
        });
      } catch (error) {
        res.status(500).json({
          success: false,
          error: error instanceof Error ? error.message : 'Failed to get installed tools'
        });
      }
    });

    this.app.get('/tools/missing', (req, res) => {
      try {
        const missingTools = this.toolDetectionService.getMissingTools();
        res.json({
          success: true,
          tools: missingTools,
          count: missingTools.length
        });
      } catch (error) {
        res.status(500).json({
          success: false,
          error: error instanceof Error ? error.message : 'Failed to get missing tools'
        });
      }
    });

    // Command Routing API endpoints
    this.app.post('/routing/parse', (req, res) => {
      try {
        const { command } = req.body;
        
        if (!command || typeof command !== 'string') {
          return res.status(400).json({
            success: false,
            error: 'Command parameter is required'
          });
        }

        const commandInfo = this.commandRoutingEngine.getParser().parseCommand(command);
        res.json({
          success: true,
          commandInfo
        });
      } catch (error) {
        res.status(500).json({
          success: false,
          error: error instanceof Error ? error.message : 'Failed to parse command'
        });
      }
    });

    this.app.post('/routing/execute', async (req, res) => {
      try {
        const { uuid, terminalId, command, workingDirectory } = req.body;
        
        if (!uuid || !terminalId || !command) {
          return res.status(400).json({
            success: false,
            error: 'Missing required parameters: uuid, terminalId, command'
          });
        }

        const result = await this.commandRoutingEngine.routeCommand(
          uuid,
          terminalId,
          command,
          workingDirectory
        );

        res.json({
          success: true,
          result
        });
      } catch (error) {
        res.status(500).json({
          success: false,
          error: error instanceof Error ? error.message : 'Failed to execute command'
        });
      }
    });

    this.app.get('/routing/history/:uuid/:terminalId', (req, res) => {
      try {
        const { uuid, terminalId } = req.params;
        const history = this.commandRoutingEngine.getTerminalHistory(uuid, terminalId);
        
        res.json({
          success: true,
          history
        });
      } catch (error) {
        res.status(500).json({
          success: false,
          error: error instanceof Error ? error.message : 'Failed to get terminal history'
        });
      }
    });

    this.app.get('/routing/tool-history/:uuid/:tool', (req, res) => {
      try {
        const { uuid, tool } = req.params;
        const history = this.commandRoutingEngine.getToolHistory(uuid, tool);
        
        res.json({
          success: true,
          history
        });
      } catch (error) {
        res.status(500).json({
          success: false,
          error: error instanceof Error ? error.message : 'Failed to get tool history'
        });
      }
    });

    this.app.get('/routing/tool-histories/:uuid', (req, res) => {
      try {
        const { uuid } = req.params;
        const histories = this.commandRoutingEngine.getUserToolHistories(uuid);
        
        res.json({
          success: true,
          histories
        });
      } catch (error) {
        res.status(500).json({
          success: false,
          error: error instanceof Error ? error.message : 'Failed to get tool histories'
        });
      }
    });

    this.app.get('/routing/recent-commands/:uuid/:tool', (req, res) => {
      try {
        const { uuid, tool } = req.params;
        const { limit } = req.query;
        
        const commands = this.commandRoutingEngine.getRecentCommands(
          uuid, 
          tool, 
          limit ? parseInt(limit as string) : 10
        );
        
        res.json({
          success: true,
          commands
        });
      } catch (error) {
        res.status(500).json({
          success: false,
          error: error instanceof Error ? error.message : 'Failed to get recent commands'
        });
      }
    });

    this.app.get('/routing/stats/:uuid', (req, res) => {
      try {
        const { uuid } = req.params;
        const stats = this.commandRoutingEngine.getHistoryStats(uuid);
        
        res.json({
          success: true,
          stats
        });
      } catch (error) {
        res.status(500).json({
          success: false,
          error: error instanceof Error ? error.message : 'Failed to get history stats'
        });
      }
    });

    this.app.delete('/routing/history/:uuid', (req, res) => {
      try {
        const { uuid } = req.params;
        this.commandRoutingEngine.clearUserHistory(uuid);
        
        res.json({
          success: true,
          message: 'User history cleared'
        });
      } catch (error) {
        res.status(500).json({
          success: false,
          error: error instanceof Error ? error.message : 'Failed to clear history'
        });
      }
    });

    this.app.delete('/routing/process/:terminalId', (req, res) => {
      try {
        const { terminalId } = req.params;
        const killed = this.commandRoutingEngine.killProcess(terminalId);
        
        res.json({
          success: true,
          killed
        });
      } catch (error) {
        res.status(500).json({
          success: false,
          error: error instanceof Error ? error.message : 'Failed to kill process'
        });
      }
    });

    this.app.get('/routing/active-processes', (req, res) => {
      try {
        const processes = this.commandRoutingEngine.getActiveProcesses();
        
        res.json({
          success: true,
          processes
        });
      } catch (error) {
        res.status(500).json({
          success: false,
          error: error instanceof Error ? error.message : 'Failed to get active processes'
        });
      }
    });

    this.app.post('/routing/agent-tool', (req, res) => {
      try {
        const { name, config } = req.body;
        
        if (!name || !config) {
          return res.status(400).json({
            success: false,
            error: 'Missing required parameters: name, config'
          });
        }

        this.commandRoutingEngine.addAgentTool(name, config);
        
        res.json({
          success: true,
          message: 'Agent tool added successfully'
        });
      } catch (error) {
        res.status(500).json({
          success: false,
          error: error instanceof Error ? error.message : 'Failed to add agent tool'
        });
      }
    });

    this.app.delete('/routing/agent-tool/:name', (req, res) => {
      try {
        const { name } = req.params;
        this.commandRoutingEngine.removeAgentTool(name);
        
        res.json({
          success: true,
          message: 'Agent tool removed successfully'
        });
      } catch (error) {
        res.status(500).json({
          success: false,
          error: error instanceof Error ? error.message : 'Failed to remove agent tool'
        });
      }
    });

    // Layout Management API endpoints
    this.app.get('/layouts/:uuid', (req, res) => {
      try {
        const { uuid } = req.params;
        const layouts = this.layoutManager.getAllLayouts(uuid);
        res.json({
          success: true,
          layouts
        });
      } catch (error) {
        res.status(500).json({
          success: false,
          error: error instanceof Error ? error.message : 'Failed to get layouts'
        });
      }
    });

    this.app.get('/layouts/:uuid/current', (req, res) => {
      try {
        const { uuid } = req.params;
        const layout = this.layoutManager.getCurrentLayout(uuid);
        const state = this.layoutManager.getLayoutState(uuid);
        res.json({
          success: true,
          layout,
          state
        });
      } catch (error) {
        res.status(500).json({
          success: false,
          error: error instanceof Error ? error.message : 'Failed to get current layout'
        });
      }
    });

    this.app.get('/layouts/:uuid/:layoutId', (req, res) => {
      try {
        const { uuid, layoutId } = req.params;
        const layout = this.layoutManager.getLayout(uuid, layoutId);
        if (!layout) {
          return res.status(404).json({
            success: false,
            error: 'Layout not found'
          });
        }
        res.json({
          success: true,
          layout
        });
      } catch (error) {
        res.status(500).json({
          success: false,
          error: error instanceof Error ? error.message : 'Failed to get layout'
        });
      }
    });

    this.app.post('/layouts/:uuid', (req, res) => {
      try {
        const { uuid } = req.params;
        const { name, ...config } = req.body;
        
        if (!name) {
          return res.status(400).json({
            success: false,
            error: 'Layout name is required'
          });
        }

        const layout = this.layoutManager.createLayout(uuid, name, config);
        res.json({
          success: true,
          layout
        });
      } catch (error) {
        res.status(500).json({
          success: false,
          error: error instanceof Error ? error.message : 'Failed to create layout'
        });
      }
    });

    this.app.put('/layouts/:uuid/:layoutId', (req, res) => {
      try {
        const { uuid, layoutId } = req.params;
        const updates = req.body;

        const success = this.layoutManager.updateLayout(uuid, layoutId, updates);
        if (!success) {
          return res.status(404).json({
            success: false,
            error: 'Layout not found'
          });
        }

        const layout = this.layoutManager.getLayout(uuid, layoutId);
        res.json({
          success: true,
          layout
        });
      } catch (error) {
        res.status(500).json({
          success: false,
          error: error instanceof Error ? error.message : 'Failed to update layout'
        });
      }
    });

    this.app.delete('/layouts/:uuid/:layoutId', (req, res) => {
      try {
        const { uuid, layoutId } = req.params;
        const success = this.layoutManager.deleteLayout(uuid, layoutId);
        res.json({
          success,
          message: success ? 'Layout deleted' : 'Layout not found'
        });
      } catch (error) {
        res.status(500).json({
          success: false,
          error: error instanceof Error ? error.message : 'Failed to delete layout'
        });
      }
    });

    this.app.post('/layouts/:uuid/set/:layoutId', (req, res) => {
      try {
        const { uuid, layoutId } = req.params;
        const success = this.layoutManager.setCurrentLayout(uuid, layoutId);
        if (!success) {
          return res.status(404).json({
            success: false,
            error: 'Layout not found'
          });
        }
        res.json({
          success: true,
          message: 'Layout set as current'
        });
      } catch (error) {
        res.status(500).json({
          success: false,
          error: error instanceof Error ? error.message : 'Failed to set current layout'
        });
      }
    });

    this.app.get('/layouts/:uuid/state', (req, res) => {
      try {
        const { uuid } = req.params;
        const state = this.layoutManager.getLayoutState(uuid);
        res.json({
          success: true,
          state
        });
      } catch (error) {
        res.status(500).json({
          success: false,
          error: error instanceof Error ? error.message : 'Failed to get layout state'
        });
      }
    });

    this.app.put('/layouts/:uuid/state', (req, res) => {
      try {
        const { uuid } = req.params;
        const updates = req.body;
        const success = this.layoutManager.updateLayoutState(uuid, updates);
        res.json({
          success,
          message: success ? 'Layout state updated' : 'Failed to update state'
        });
      } catch (error) {
        res.status(500).json({
          success: false,
          error: error instanceof Error ? error.message : 'Failed to update layout state'
        });
      }
    });

    this.app.post('/layouts/:uuid/pane/:paneId/assign/:terminalId', (req, res) => {
      try {
        const { uuid, paneId, terminalId } = req.params;
        const success = this.layoutManager.assignTerminalToPane(uuid, paneId, terminalId);
        res.json({
          success,
          message: success ? 'Terminal assigned to pane' : 'Failed to assign terminal'
        });
      } catch (error) {
        res.status(500).json({
          success: false,
          error: error instanceof Error ? error.message : 'Failed to assign terminal to pane'
        });
      }
    });

    this.app.delete('/layouts/:uuid/pane/:paneId/terminal', (req, res) => {
      try {
        const { uuid, paneId } = req.params;
        const success = this.layoutManager.removeTerminalFromPane(uuid, paneId);
        res.json({
          success,
          message: success ? 'Terminal removed from pane' : 'Failed to remove terminal'
        });
      } catch (error) {
        res.status(500).json({
          success: false,
          error: error instanceof Error ? error.message : 'Failed to remove terminal from pane'
        });
      }
    });

    this.app.post('/layouts/:uuid/comparison', (req, res) => {
      try {
        const { uuid } = req.params;
        const { enabled, panes } = req.body;
        
        if (typeof enabled !== 'boolean') {
          return res.status(400).json({
            success: false,
            error: 'Enabled flag is required'
          });
        }

        const success = this.layoutManager.setComparisonMode(uuid, enabled, panes || []);
        res.json({
          success,
          message: success ? 'Comparison mode updated' : 'Failed to update comparison mode'
        });
      } catch (error) {
        res.status(500).json({
          success: false,
          error: error instanceof Error ? error.message : 'Failed to set comparison mode'
        });
      }
    });

    this.app.post('/layouts/:uuid/sync-scroll', (req, res) => {
      try {
        const { uuid } = req.params;
        const { enabled } = req.body;
        
        if (typeof enabled !== 'boolean') {
          return res.status(400).json({
            success: false,
            error: 'Enabled flag is required'
          });
        }

        const success = this.layoutManager.setSyncScrolling(uuid, enabled);
        res.json({
          success,
          message: success ? 'Sync scrolling updated' : 'Failed to update sync scrolling'
        });
      } catch (error) {
        res.status(500).json({
          success: false,
          error: error instanceof Error ? error.message : 'Failed to set sync scrolling'
        });
      }
    });

    this.app.get('/layouts/:uuid/:layoutId/export', (req, res) => {
      try {
        const { uuid, layoutId } = req.params;
        const exportData = this.layoutManager.exportLayout(uuid, layoutId);
        
        if (!exportData) {
          return res.status(404).json({
            success: false,
            error: 'Layout not found'
          });
        }

        res.setHeader('Content-Type', 'application/json');
        res.setHeader('Content-Disposition', `attachment; filename="layout-${layoutId}.json"`);
        res.send(exportData);
      } catch (error) {
        res.status(500).json({
          success: false,
          error: error instanceof Error ? error.message : 'Failed to export layout'
        });
      }
    });

    this.app.post('/layouts/:uuid/import', (req, res) => {
      try {
        const { uuid } = req.params;
        const { layoutData } = req.body;
        
        if (!layoutData) {
          return res.status(400).json({
            success: false,
            error: 'Layout data is required'
          });
        }

        const layout = this.layoutManager.importLayout(uuid, layoutData);
        if (!layout) {
          return res.status(400).json({
            success: false,
            error: 'Invalid layout data'
          });
        }

        res.json({
          success: true,
          layout,
          message: 'Layout imported successfully'
        });
      } catch (error) {
        res.status(500).json({
          success: false,
          error: error instanceof Error ? error.message : 'Failed to import layout'
        });
      }
    });

    this.app.get('/layouts/:uuid/statistics', (req, res) => {
      try {
        const { uuid } = req.params;
        const statistics = this.layoutManager.getLayoutStatistics(uuid);
        res.json({
          success: true,
          statistics
        });
      } catch (error) {
        res.status(500).json({
          success: false,
          error: error instanceof Error ? error.message : 'Failed to get layout statistics'
        });
      }
    });

    // AI Agent System API endpoints
    this.app.get('/agents', (req, res) => {
      try {
        const systemStatus = this.agentSystem.getSystemStatus();
        const agentStatuses = this.agentSystem.getAgentStatuses();
        
        res.json({
          success: true,
          system: systemStatus,
          agents: agentStatuses
        });
      } catch (error) {
        res.status(500).json({
          success: false,
          error: error instanceof Error ? error.message : 'Failed to get agent status'
        });
      }
    });

    this.app.post('/agents/tasks', async (req, res) => {
      try {
        const { type, description, context, requirements, metadata } = req.body;
        
        if (!type || !description) {
          return res.status(400).json({
            success: false,
            error: 'Task type and description are required'
          });
        }

        const task: AgentTask = {
          id: `task_${Date.now()}_${Math.random().toString(36).substr(2, 9)}`,
          type,
          priority: 'medium',
          description,
          context: context || {},
          requirements: requirements || { tools: [], capabilities: [] },
          metadata: {
            createdAt: new Date(),
            ...metadata
          }
        };

        const taskId = await this.agentSystem.submitTask(task);
        
        res.json({
          success: true,
          taskId,
          message: 'Task submitted successfully'
        });
      } catch (error) {
        res.status(500).json({
          success: false,
          error: error instanceof Error ? error.message : 'Failed to submit task'
        });
      }
    });

    this.app.get('/agents/tasks/:taskId', async (req, res) => {
      try {
        const { taskId } = req.params;
        const task = await this.agentSystem.getTaskStatus(taskId);
        
        if (!task) {
          return res.status(404).json({
            success: false,
            error: 'Task not found'
          });
        }

        res.json({
          success: true,
          task
        });
      } catch (error) {
        res.status(500).json({
          success: false,
          error: error instanceof Error ? error.message : 'Failed to get task status'
        });
      }
    });

    this.app.get('/agents/tasks/:taskId/result', async (req, res) => {
      try {
        const { taskId } = req.params;
        const result = await this.agentSystem.getTaskResult(taskId);
        
        if (!result) {
          return res.status(404).json({
            success: false,
            error: 'Task result not found'
          });
        }

        res.json({
          success: true,
          result
        });
      } catch (error) {
        res.status(500).json({
          success: false,
          error: error instanceof Error ? error.message : 'Failed to get task result'
        });
      }
    });

    this.app.post('/agents/create', async (req, res) => {
      try {
        const { agentType, config } = req.body;
        
        if (!agentType) {
          return res.status(400).json({
            success: false,
            error: 'Agent type is required'
          });
        }

        const agentId = await this.agentSystem.createAgent(agentType, config);
        
        res.json({
          success: true,
          agentId,
          message: 'Agent created successfully'
        });
      } catch (error) {
        res.status(500).json({
          success: false,
          error: error instanceof Error ? error.message : 'Failed to create agent'
        });
      }
    });

    this.app.delete('/agents/:agentId', async (req, res) => {
      try {
        const { agentId } = req.params;
        await this.agentSystem.destroyAgent(agentId);
        
        res.json({
          success: true,
          message: 'Agent destroyed successfully'
        });
      } catch (error) {
        res.status(500).json({
          success: false,
          error: error instanceof Error ? error.message : 'Failed to destroy agent'
        });
      }
    });

    this.app.post('/agents/:agentId/restart', async (req, res) => {
      try {
        const { agentId } = req.params;
        await this.agentSystem.restartAgent(agentId);
        
        res.json({
          success: true,
          message: 'Agent restarted successfully'
        });
      } catch (error) {
        res.status(500).json({
          success: false,
          error: error instanceof Error ? error.message : 'Failed to restart agent'
        });
      }
    });

    this.app.get('/agents/metrics', (req, res) => {
      try {
        const metrics = this.agentSystem.getAgentMetrics();
        
        res.json({
          success: true,
          metrics
        });
      } catch (error) {
        res.status(500).json({
          success: false,
          error: error instanceof Error ? error.message : 'Failed to get agent metrics'
        });
      }
    });

    this.app.get('/agents/messages', (req, res) => {
      try {
        const { limit } = req.query;
        const messages = this.agentSystem.getMessageHistory(
          limit ? parseInt(limit as string) : undefined
        );
        
        res.json({
          success: true,
          messages
        });
      } catch (error) {
        res.status(500).json({
          success: false,
          error: error instanceof Error ? error.message : 'Failed to get message history'
        });
      }
    });

    this.app.post('/agents/:agentId/message', async (req, res) => {
      try {
        const { agentId } = req.params;
        const { type, data, priority } = req.body;
        
        if (!type) {
          return res.status(400).json({
            success: false,
            error: 'Message type is required'
          });
        }

        await this.agentSystem.sendMessageToAgent(agentId, {
          type,
          toAgent: agentId,
          data,
          priority: priority || 'medium'
        });
        
        res.json({
          success: true,
          message: 'Message sent successfully'
        });
      } catch (error) {
        res.status(500).json({
          success: false,
          error: error instanceof Error ? error.message : 'Failed to send message'
        });
      }
    });

    this.app.post('/agents/broadcast', async (req, res) => {
      try {
        const { type, data, priority } = req.body;
        
        if (!type) {
          return res.status(400).json({
            success: false,
            error: 'Message type is required'
          });
        }

        await this.agentSystem.broadcastMessage({
          type,
          data,
          priority: priority || 'medium'
        });
        
        res.json({
          success: true,
          message: 'Broadcast sent successfully'
        });
      } catch (error) {
        res.status(500).json({
          success: false,
          error: error instanceof Error ? error.message : 'Failed to send broadcast'
        });
      }
    });

    this.app.get('/agents/aggregations', (req, res) => {
      try {
        const aggregations = this.agentSystem.getAggregationHistory();
        
        res.json({
          success: true,
          aggregations
        });
      } catch (error) {
        res.status(500).json({
          success: false,
          error: error instanceof Error ? error.message : 'Failed to get aggregation history'
        });
      }
    });

    this.app.delete('/agents/history', async (req, res) => {
      try {
        const { agentId } = req.query;
        await this.agentSystem.clearTaskHistory(agentId as string);
        
        res.json({
          success: true,
          message: 'History cleared successfully'
        });
      } catch (error) {
        res.status(500).json({
          success: false,
          error: error instanceof Error ? error.message : 'Failed to clear history'
        });
      }
    });

    this.app.get('/agents/export', (req, res) => {
      try {
        const systemState = this.agentSystem.exportSystemState();
        
        res.setHeader('Content-Type', 'application/json');
        res.setHeader('Content-Disposition', 'attachment; filename="agent-system-state.json"');
        res.send(systemState);
      } catch (error) {
        res.status(500).json({
          success: false,
          error: error instanceof Error ? error.message : 'Failed to export system state'
        });
      }
    });

>>>>>>> a768f14c
    // 404 handler
    this.app.use((req, res) => {
      res.status(404).json({
        error: 'Not found',
        available_endpoints: [
          'GET /health',
          'GET /info', 
          'POST /generate-uuid',
          'GET /sessions',
<<<<<<< HEAD
          'DELETE /sessions/:uuid'
=======
          'DELETE /sessions/:uuid',
          'GET /projects/:uuid',
          'POST /projects/:uuid',
          'GET /projects/:uuid/:projectId',
          'PUT /projects/:uuid/:projectId',
          'DELETE /projects/:uuid/:projectId',
          'POST /projects/:uuid/:projectId/access',
          'POST /projects/:uuid/:projectId/refresh-git',
          'GET /tools',
          'GET /tools/:toolName',
          'POST /tools/:toolName/refresh',
          'POST /tools/refresh',
          'GET /tools/category/:category',
          'GET /tools/:toolName/install-guide',
          'GET /tools/statistics',
          'GET /tools/installed',
          'GET /tools/missing',
          'POST /routing/parse',
          'POST /routing/execute',
          'GET /routing/history/:uuid/:terminalId',
          'GET /routing/tool-history/:uuid/:tool',
          'GET /routing/tool-histories/:uuid',
          'GET /routing/recent-commands/:uuid/:tool',
          'GET /routing/stats/:uuid',
          'DELETE /routing/history/:uuid',
          'DELETE /routing/process/:terminalId',
          'GET /routing/active-processes',
          'POST /routing/agent-tool',
          'DELETE /routing/agent-tool/:name'
>>>>>>> a768f14c
        ]
      });
    });

    // Error handler
    this.app.use((error: any, req: express.Request, res: express.Response, next: express.NextFunction) => {
      console.error('API Error:', error);
      res.status(500).json({
        error: 'Internal server error',
        message: error.message
      });
    });
  }

  async start(): Promise<void> {
<<<<<<< HEAD
    return new Promise((resolve, reject) => {
      try {
        // Start HTTP server
        const server = this.app.listen(this.httpPort, () => {
          console.log('🦆 DuckBridge Connector Started');
          console.log('==============================');
          console.log(`📡 HTTP API: http://localhost:${this.httpPort}`);
          console.log(`🔌 WebSocket: ws://localhost:${this.wsPort}`);
          console.log(`🆔 Connector UUID: ${this.uuid}`);
          console.log('📱 Frontend: https://frontend-three-delta-48.vercel.app');
          console.log('================================');
          console.log('');
          console.log('💡 Quick Start:');
          console.log(`   1. Visit https://frontend-three-delta-48.vercel.app`);
          console.log(`   2. Enter UUID: ${this.uuid}`);
          console.log('   3. Start coding!');
          console.log('');
          
          resolve();
        });
=======
    try {
      // Initialize agent system first
      console.log('🤖 Initializing AI Agent System...');
      await this.messageBus.initialize();
      await this.agentSystem.initialize();
      console.log('✅ AI Agent System initialized');
      
      return new Promise((resolve, reject) => {
        try {
          // Start HTTP server
          const server = this.app.listen(this.httpPort, () => {
            console.log('🦆 DuckBridge Connector Started');
            console.log('==============================');
            console.log(`📡 HTTP API: http://localhost:${this.httpPort}`);
            console.log(`🔌 WebSocket: ws://localhost:${this.wsPort}`);
            console.log(`🆔 Connector UUID: ${this.uuid}`);
            console.log('🤖 AI Agent System: Active');
            console.log('📱 Frontend: https://frontend-three-delta-48.vercel.app');
            console.log('================================');
            console.log('');
            console.log('💡 Quick Start:');
            console.log(`   1. Visit https://frontend-three-delta-48.vercel.app`);
            console.log(`   2. Enter UUID: ${this.uuid}`);
            console.log('   3. Start coding with AI agents!');
            console.log('');
            
            resolve();
          });
>>>>>>> a768f14c

        server.on('error', (error) => {
          console.error('Failed to start HTTP server:', error);
          reject(error);
        });

        // Graceful shutdown handlers
        process.on('SIGINT', () => this.shutdown('SIGINT'));
        process.on('SIGTERM', () => this.shutdown('SIGTERM'));
        process.on('uncaughtException', (error) => {
          console.error('Uncaught Exception:', error);
          this.shutdown('uncaughtException');
        });
        process.on('unhandledRejection', (reason, promise) => {
          console.error('Unhandled Rejection at:', promise, 'reason:', reason);
        });

      } catch (error) {
        reject(error);
      }
    });
    } catch (error) {
      console.error('Failed to initialize Agent System:', error);
      throw error;
    }
  }

<<<<<<< HEAD
  private shutdown(signal: string): void {
=======
  private async shutdown(signal: string): Promise<void> {
>>>>>>> a768f14c
    console.log(`\n🛑 Shutting down DuckBridge Connector (${signal})...`);
    
    try {
      // Shutdown agent system first
      console.log('🤖 Shutting down AI Agent System...');
      await this.agentSystem.shutdown();
      await this.messageBus.shutdown();
      console.log('✅ AI Agent System shut down');
      
      // Cleanup other resources
      this.websocketManager.destroy();
      this.terminalManager.destroy();
      this.projectManager.destroy();
      this.layoutManager.destroy();
      this.database.close();
      
      // Cleanup all routing engine processes and history
      const activeProcesses = this.commandRoutingEngine.getActiveProcesses();
      activeProcesses.forEach(terminalId => {
        this.commandRoutingEngine.killProcess(terminalId);
      });
      
      console.log('✅ Cleanup completed');
    } catch (error) {
      console.error('Error during shutdown:', error);
    } finally {
      process.exit(0);
    }
  }

  // Getters for testing/external access
  get connector_uuid(): string { return this.uuid; }
  get http_port(): number { return this.httpPort; }
  get websocket_port(): number { return this.wsPort; }
}

// Export for programmatic use
export default DuckBridgeConnector;

// CLI execution
if (require.main === module) {
  const connector = new DuckBridgeConnector();
  
  connector.start().catch((error) => {
    console.error('Failed to start DuckBridge Connector:', error);
    process.exit(1);
  });
}<|MERGE_RESOLUTION|>--- conflicted
+++ resolved
@@ -185,8 +185,6 @@
       });
     });
 
-<<<<<<< HEAD
-=======
     // Project management endpoints
     this.app.get('/projects/:uuid', (req, res) => {
       const { uuid } = req.params;
@@ -1392,7 +1390,6 @@
       }
     });
 
->>>>>>> a768f14c
     // 404 handler
     this.app.use((req, res) => {
       res.status(404).json({
@@ -1402,9 +1399,6 @@
           'GET /info', 
           'POST /generate-uuid',
           'GET /sessions',
-<<<<<<< HEAD
-          'DELETE /sessions/:uuid'
-=======
           'DELETE /sessions/:uuid',
           'GET /projects/:uuid',
           'POST /projects/:uuid',
@@ -1434,7 +1428,6 @@
           'GET /routing/active-processes',
           'POST /routing/agent-tool',
           'DELETE /routing/agent-tool/:name'
->>>>>>> a768f14c
         ]
       });
     });
@@ -1450,28 +1443,6 @@
   }
 
   async start(): Promise<void> {
-<<<<<<< HEAD
-    return new Promise((resolve, reject) => {
-      try {
-        // Start HTTP server
-        const server = this.app.listen(this.httpPort, () => {
-          console.log('🦆 DuckBridge Connector Started');
-          console.log('==============================');
-          console.log(`📡 HTTP API: http://localhost:${this.httpPort}`);
-          console.log(`🔌 WebSocket: ws://localhost:${this.wsPort}`);
-          console.log(`🆔 Connector UUID: ${this.uuid}`);
-          console.log('📱 Frontend: https://frontend-three-delta-48.vercel.app');
-          console.log('================================');
-          console.log('');
-          console.log('💡 Quick Start:');
-          console.log(`   1. Visit https://frontend-three-delta-48.vercel.app`);
-          console.log(`   2. Enter UUID: ${this.uuid}`);
-          console.log('   3. Start coding!');
-          console.log('');
-          
-          resolve();
-        });
-=======
     try {
       // Initialize agent system first
       console.log('🤖 Initializing AI Agent System...');
@@ -1500,7 +1471,6 @@
             
             resolve();
           });
->>>>>>> a768f14c
 
         server.on('error', (error) => {
           console.error('Failed to start HTTP server:', error);
@@ -1528,11 +1498,7 @@
     }
   }
 
-<<<<<<< HEAD
-  private shutdown(signal: string): void {
-=======
   private async shutdown(signal: string): Promise<void> {
->>>>>>> a768f14c
     console.log(`\n🛑 Shutting down DuckBridge Connector (${signal})...`);
     
     try {
